"""Module contains code for generating tasks and constructing a DAG"""

# pylint: disable=ungrouped-imports
import os
import re
from copy import deepcopy
from datetime import datetime, timedelta
from typing import Any, Callable, Dict, List, Union

from airflow import DAG, configuration
from airflow.models import BaseOperator, Variable
from airflow.utils.module_loading import import_string
from packaging import version

try:
    from airflow.version import version as AIRFLOW_VERSION
except ImportError:
    from airflow import __version__ as AIRFLOW_VERSION

# python operators were moved in 2.4
try:
    from airflow.operators.python import BranchPythonOperator, PythonOperator
except ImportError:
    from airflow.operators.python_operator import BranchPythonOperator, PythonOperator


# http sensor was moved in 2.4
try:
    from airflow.providers.http.sensors.http import HttpSensor
except ImportError:
    from airflow.sensors.http_sensor import HttpSensor

# sql sensor was moved in 2.4
try:
    from airflow.sensors.sql_sensor import SqlSensor
except ImportError:
    from airflow.providers.common.sql.sensors.sql import SqlSensor

# python sensor was moved in Airflow 2.0.0
try:
    from airflow.sensors.python import PythonSensor
except ImportError:
    from airflow.contrib.sensors.python_sensor import PythonSensor


# k8s libraries are moved in v5.0.0
try:
    from airflow.providers.cncf.kubernetes import get_provider_info

    K8S_PROVIDER_VERSION = get_provider_info.get_provider_info()["versions"][0]
except ImportError:
    K8S_PROVIDER_VERSION = "0"

# kubernetes operator
try:
    if version.parse(K8S_PROVIDER_VERSION) < version.parse("5.0.0"):
        from airflow.kubernetes.pod import Port
        from airflow.kubernetes.pod_runtime_info_env import PodRuntimeInfoEnv
        from airflow.kubernetes.volume import Volume
        from airflow.kubernetes.volume_mount import VolumeMount
    else:
        from kubernetes.client.models import V1ContainerPort as Port
        from kubernetes.client.models import (
            V1EnvVar,
            V1EnvVarSource,
            V1ObjectFieldSelector,
            V1Volume,
        )
        from kubernetes.client.models import V1VolumeMount as VolumeMount
    from airflow.kubernetes.secret import Secret
    from airflow.providers.cncf.kubernetes.operators.kubernetes_pod import KubernetesPodOperator
except ImportError:
    from airflow.contrib.kubernetes.pod import Port
    from airflow.contrib.kubernetes.pod_runtime_info_env import PodRuntimeInfoEnv
    from airflow.contrib.kubernetes.secret import Secret
    from airflow.contrib.kubernetes.volume import Volume
    from airflow.contrib.kubernetes.volume_mount import VolumeMount
    from airflow.contrib.operators.kubernetes_pod_operator import KubernetesPodOperator

from kubernetes.client.models import V1Container, V1Pod

from dagfactory import utils
from dagfactory.exceptions import DagFactoryConfigException, DagFactoryException

# pylint: disable=ungrouped-imports,invalid-name
# Disabling pylint's ungrouped-imports warning because this is a
# conditional import and cannot be done within the import group above
# TaskGroup is introduced in Airflow 2.0.0
if version.parse(AIRFLOW_VERSION) >= version.parse("2.0.0"):
    from airflow.utils.task_group import TaskGroup
else:
    TaskGroup = None
# pylint: disable=ungrouped-imports,invalid-name

# TimeTable is introduced in Airflow 2.2.0
if version.parse(AIRFLOW_VERSION) >= version.parse("2.2.0"):
    from airflow.timetables.base import Timetable
else:
    Timetable = None
# pylint: disable=ungrouped-imports,invalid-name

if version.parse(AIRFLOW_VERSION) >= version.parse("2.3.0"):
    from airflow.models import MappedOperator
else:
    MappedOperator = None

# XComArg is introduced in Airflow 2.0.0
if version.parse(AIRFLOW_VERSION) >= version.parse("2.0.0"):
    from airflow.models.xcom_arg import XComArg
else:
    XComArg = None
# pylint: disable=ungrouped-imports,invalid-name

if version.parse(AIRFLOW_VERSION) >= version.parse("2.4.0"):
    from airflow.datasets import Dataset
else:
    Dataset = None


# these are params only used in the DAG factory, not in the tasks
SYSTEM_PARAMS: List[str] = ["operator", "dependencies", "task_group_name"]


class DagBuilder:
    """
    Generates tasks and a DAG from a config.

    :param dag_name: the name of the DAG
    :param dag_config: a dictionary containing configuration for the DAG
    :param default_config: a dictitionary containing defaults for all DAGs
        in the YAML file
    """

    def __init__(self, dag_name: str, dag_config: Dict[str, Any], default_config: Dict[str, Any]) -> None:
        self.dag_name: str = dag_name
        self.dag_config: Dict[str, Any] = deepcopy(dag_config)
        self.default_config: Dict[str, Any] = deepcopy(default_config)

    # pylint: disable=too-many-branches,too-many-statements
    def get_dag_params(self) -> Dict[str, Any]:
        """
        Merges default config with dag config, sets dag_id, and extropolates dag_start_date

        :returns: dict of dag parameters
        """
        try:
            dag_params: Dict[str, Any] = utils.merge_configs(self.dag_config, self.default_config)
        except Exception as err:
            raise DagFactoryConfigException("Failed to merge config with default config") from err
        dag_params["dag_id"]: str = self.dag_name

        if dag_params.get("task_groups") and version.parse(AIRFLOW_VERSION) < version.parse("2.0.0"):
            raise DagFactoryConfigException("`task_groups` key can only be used with Airflow 2.x.x")

        if utils.check_dict_key(dag_params, "schedule_interval") and dag_params["schedule_interval"] == "None":
            dag_params["schedule_interval"] = None

        # Convert from 'dagrun_timeout_sec: int' to 'dagrun_timeout: timedelta'
        if utils.check_dict_key(dag_params, "dagrun_timeout_sec"):
            dag_params["dagrun_timeout"]: timedelta = timedelta(seconds=dag_params["dagrun_timeout_sec"])
            del dag_params["dagrun_timeout_sec"]

        # Convert from 'end_date: Union[str, datetime, date]' to 'end_date: datetime'
        if utils.check_dict_key(dag_params["default_args"], "end_date"):
            dag_params["default_args"]["end_date"]: datetime = utils.get_datetime(
                date_value=dag_params["default_args"]["end_date"],
                timezone=dag_params["default_args"].get("timezone", "UTC"),
            )

        if utils.check_dict_key(dag_params["default_args"], "retry_delay_sec"):
            dag_params["default_args"]["retry_delay"]: timedelta = timedelta(
                seconds=dag_params["default_args"]["retry_delay_sec"]
            )
            del dag_params["default_args"]["retry_delay_sec"]

        if utils.check_dict_key(dag_params["default_args"], "sla_secs"):
            dag_params["default_args"]["sla"]: timedelta = timedelta(seconds=dag_params["default_args"]["sla_secs"])
            del dag_params["default_args"]["sla_secs"]

        if utils.check_dict_key(dag_params["default_args"], "sla_miss_callback"):
            if isinstance(dag_params["default_args"]["sla_miss_callback"], str):
<<<<<<< HEAD
                dag_params["default_args"]["sla_miss_callback"]: Callable = (
                    import_string(dag_params["default_args"]["sla_miss_callback"])
                )

        if utils.check_dict_key(
            dag_params["default_args"], "on_execute_callback"
        ) and version.parse(AIRFLOW_VERSION) >= version.parse("2.0.0"):
            if isinstance(dag_params["default_args"]["on_execute_callback"], str):
                dag_params["default_args"]["on_execute_callback"]: Callable = (
                    import_string(dag_params["default_args"]["on_execute_callback"])
=======
                dag_params["default_args"]["sla_miss_callback"]: Callable = import_string(
                    dag_params["default_args"]["sla_miss_callback"]
>>>>>>> 7a9b4201
                )

        if utils.check_dict_key(dag_params["default_args"], "on_success_callback"):
            if isinstance(dag_params["default_args"]["on_success_callback"], str):
<<<<<<< HEAD
                dag_params["default_args"]["on_success_callback"]: Callable = (
                    import_string(dag_params["default_args"]["on_success_callback"])
=======
                dag_params["default_args"]["on_success_callback"]: Callable = import_string(
                    dag_params["default_args"]["on_success_callback"]
>>>>>>> 7a9b4201
                )

        if utils.check_dict_key(dag_params["default_args"], "on_failure_callback"):
            if isinstance(dag_params["default_args"]["on_failure_callback"], str):
<<<<<<< HEAD
                dag_params["default_args"]["on_failure_callback"]: Callable = (
                    import_string(dag_params["default_args"]["on_failure_callback"])
=======
                dag_params["default_args"]["on_failure_callback"]: Callable = import_string(
                    dag_params["default_args"]["on_failure_callback"]
>>>>>>> 7a9b4201
                )

        if utils.check_dict_key(dag_params["default_args"], "on_retry_callback"):
            if isinstance(dag_params["default_args"]["on_retry_callback"], str):
<<<<<<< HEAD
                dag_params["default_args"]["on_retry_callback"]: Callable = (
                    import_string(dag_params["default_args"]["on_retry_callback"])
=======
                dag_params["default_args"]["on_retry_callback"]: Callable = import_string(
                    dag_params["default_args"]["on_retry_callback"]
>>>>>>> 7a9b4201
                )

        if utils.check_dict_key(dag_params, "sla_miss_callback"):
            if isinstance(dag_params["sla_miss_callback"], str):
                dag_params["sla_miss_callback"]: Callable = import_string(dag_params["sla_miss_callback"])

        if utils.check_dict_key(dag_params, "on_success_callback"):
            if isinstance(dag_params["on_success_callback"], str):
                dag_params["on_success_callback"]: Callable = import_string(dag_params["on_success_callback"])

        if utils.check_dict_key(dag_params, "on_failure_callback"):
            if isinstance(dag_params["on_failure_callback"], str):
                dag_params["on_failure_callback"]: Callable = import_string(dag_params["on_failure_callback"])

        if utils.check_dict_key(dag_params, "on_success_callback_name") and utils.check_dict_key(
            dag_params, "on_success_callback_file"
        ):
            dag_params["on_success_callback"]: Callable = utils.get_python_callable(
                dag_params["on_success_callback_name"],
                dag_params["on_success_callback_file"],
            )

        if utils.check_dict_key(dag_params, "on_failure_callback_name") and utils.check_dict_key(
            dag_params, "on_failure_callback_file"
        ):
            dag_params["on_failure_callback"]: Callable = utils.get_python_callable(
                dag_params["on_failure_callback_name"],
                dag_params["on_failure_callback_file"],
            )

        if utils.check_dict_key(dag_params, "template_searchpath"):
            if isinstance(dag_params["template_searchpath"], (list, str)) and utils.check_template_searchpath(
                dag_params["template_searchpath"]
            ):
                dag_params["template_searchpath"]: Union[str, List[str]] = dag_params["template_searchpath"]
            else:
                raise DagFactoryException("template_searchpath is not valid!")

        if utils.check_dict_key(dag_params, "render_template_as_native_obj"):
            if isinstance(dag_params["render_template_as_native_obj"], bool):
                dag_params["render_template_as_native_obj"]: bool = dag_params["render_template_as_native_obj"]
            else:
                raise DagFactoryException("render_template_as_native_obj should be bool type!")

        try:
            # ensure that default_args dictionary contains key "start_date"
            # with "datetime" value in specified timezone
            dag_params["default_args"]["start_date"]: datetime = utils.get_datetime(
                date_value=dag_params["default_args"]["start_date"],
                timezone=dag_params["default_args"].get("timezone", "UTC"),
            )
        except KeyError as err:
            # pylint: disable=line-too-long
            raise DagFactoryConfigException(f"{self.dag_name} config is missing start_date") from err
        return dag_params

    @staticmethod
    def make_timetable(timetable: str, timetable_params: Dict[str, Any]) -> Timetable:
        """
        Takes a custom timetable and params and creates an instance of that timetable.

        :returns instance of timetable object
        """
        try:
            # class is a Callable https://stackoverflow.com/a/34578836/3679900
            timetable_obj: Callable[..., Timetable] = import_string(timetable)
        except Exception as err:
            raise DagFactoryException(f"Failed to import timetable {timetable} due to: {err}") from err
        try:
            schedule: Timetable = timetable_obj(**timetable_params)
        except Exception as err:
            raise DagFactoryException(f"Failed to create {timetable_obj} due to: {err}") from err
        return schedule

    # pylint: disable=too-many-branches
    # pylint: disable=too-many-statements
    # pylint: disable=too-many-locals
    @staticmethod
    def make_task(operator: str, task_params: Dict[str, Any]) -> BaseOperator:
        """
        Takes an operator and params and creates an instance of that operator.

        :returns: instance of operator object
        """
        try:
            # class is a Callable https://stackoverflow.com/a/34578836/3679900
            operator_obj: Callable[..., BaseOperator] = import_string(operator)
        except Exception as err:
            raise DagFactoryException(f"Failed to import operator: {operator}") from err
        # pylint: disable=too-many-nested-blocks
        try:
            if issubclass(operator_obj, (PythonOperator, BranchPythonOperator, PythonSensor)):
                if (
                    not task_params.get("python_callable")
                    and not task_params.get("python_callable_name")
                    and not task_params.get("python_callable_file")
                ):
                    # pylint: disable=line-too-long
                    raise DagFactoryException(
                        "Failed to create task. PythonOperator, BranchPythonOperator and PythonSensor requires \
                        `python_callable_name` and `python_callable_file` "
                        "parameters.\nOptionally you can load python_callable "
                        "from a file. with the special pyyaml notation:\n"
                        "  python_callable_file: !!python/name:my_module.my_func"
                    )
                if not task_params.get("python_callable"):
<<<<<<< HEAD
                    task_params["python_callable"]: Callable = (
                        utils.get_python_callable(
                            task_params["python_callable_name"],
                            task_params["python_callable_file"],
                        )
=======
                    task_params["python_callable"]: Callable = utils.get_python_callable(
                        task_params["python_callable_name"],
                        task_params["python_callable_file"],
>>>>>>> 7a9b4201
                    )
                    # remove dag-factory specific parameters
                    # Airflow 2.0 doesn't allow these to be passed to operator
                    del task_params["python_callable_name"]
                    del task_params["python_callable_file"]

            # Check for the custom success and failure callables in SqlSensor. These are considered
            # optional, so no failures in case they aren't found. Note: there's no reason to
            # declare both a callable file and a lambda function for success/failure parameter.
            # If both are found the object will not throw and error, instead callable file will
            # take precedence over the lambda function
            if issubclass(operator_obj, SqlSensor):
                # Success checks
                if task_params.get("success_check_file") and task_params.get("success_check_name"):
                    task_params["success"]: Callable = utils.get_python_callable(
                        task_params["success_check_name"],
                        task_params["success_check_file"],
                    )
                    del task_params["success_check_name"]
                    del task_params["success_check_file"]
                elif task_params.get("success_check_lambda"):
                    task_params["success"]: Callable = utils.get_python_callable_lambda(
                        task_params["success_check_lambda"]
                    )
                    del task_params["success_check_lambda"]
                # Failure checks
                if task_params.get("failure_check_file") and task_params.get("failure_check_name"):
                    task_params["failure"]: Callable = utils.get_python_callable(
                        task_params["failure_check_name"],
                        task_params["failure_check_file"],
                    )
                    del task_params["failure_check_name"]
                    del task_params["failure_check_file"]
                elif task_params.get("failure_check_lambda"):
                    task_params["failure"]: Callable = utils.get_python_callable_lambda(
                        task_params["failure_check_lambda"]
                    )
                    del task_params["failure_check_lambda"]

            if issubclass(operator_obj, HttpSensor):
                if not (
                    task_params.get("response_check_name") and task_params.get("response_check_file")
                ) and not task_params.get("response_check_lambda"):
                    raise DagFactoryException(
                        "Failed to create task. HttpSensor requires \
                        `response_check_name` and `response_check_file` parameters \
                        or `response_check_lambda` parameter."
                    )
                if task_params.get("response_check_file"):
                    task_params["response_check"]: Callable = utils.get_python_callable(
                        task_params["response_check_name"],
                        task_params["response_check_file"],
                    )
                    # remove dag-factory specific parameters
                    # Airflow 2.0 doesn't allow these to be passed to operator
                    del task_params["response_check_name"]
                    del task_params["response_check_file"]
                else:
<<<<<<< HEAD
                    task_params["response_check"]: Callable = (
                        utils.get_python_callable_lambda(
                            task_params["response_check_lambda"]
                        )
=======
                    task_params["response_check"]: Callable = utils.get_python_callable_lambda(
                        task_params["response_check_lambda"]
>>>>>>> 7a9b4201
                    )
                    # remove dag-factory specific parameters
                    # Airflow 2.0 doesn't allow these to be passed to operator
                    del task_params["response_check_lambda"]

            # KubernetesPodOperator
            if issubclass(operator_obj, KubernetesPodOperator):
                task_params["secrets"] = (
                    [Secret(**v) for v in task_params.get("secrets")]
                    if task_params.get("secrets") is not None
                    else None
                )

                task_params["ports"] = (
                    [Port(**v) for v in task_params.get("ports")] if task_params.get("ports") is not None else None
                )
                task_params["volume_mounts"] = (
                    [VolumeMount(**v) for v in task_params.get("volume_mounts")]
                    if task_params.get("volume_mounts") is not None
                    else None
                )
                if version.parse(K8S_PROVIDER_VERSION) < version.parse("5.0.0"):
                    task_params["volumes"] = (
                        [Volume(**v) for v in task_params.get("volumes")]
                        if task_params.get("volumes") is not None
                        else None
                    )
                    task_params["pod_runtime_info_envs"] = (
                        [PodRuntimeInfoEnv(**v) for v in task_params.get("pod_runtime_info_envs")]
                        if task_params.get("pod_runtime_info_envs") is not None
                        else None
                    )
                else:
                    if task_params.get("volumes") is not None:
                        task_params_volumes = []
                        for vol in task_params.get("volumes"):
                            resp = V1Volume(name=vol.get("name"))
                            for k, v in vol["configs"].items():
                                snake_key = utils.convert_to_snake_case(k)
                                if hasattr(resp, snake_key):
                                    setattr(resp, snake_key, v)
                                else:
                                    raise DagFactoryException(
                                        f"Volume for KubernetesPodOperator \
                                        does not have attribute {k}"
                                    )
                            task_params_volumes.append(resp)
                        task_params["volumes"] = task_params_volumes
                    else:
                        task_params["volumes"] = None

                    task_params["pod_runtime_info_envs"] = (
                        [
                            V1EnvVar(
                                name=v.get("name"),
                                value_from=V1EnvVarSource(
                                    field_ref=V1ObjectFieldSelector(field_path=v.get("field_path"))
                                ),
                            )
                            for v in task_params.get("pod_runtime_info_envs")
                        ]
                        if task_params.get("pod_runtime_info_envs") is not None
                        else None
                    )
                task_params["full_pod_spec"] = (
                    V1Pod(**task_params.get("full_pod_spec")) if task_params.get("full_pod_spec") is not None else None
                )
                task_params["init_containers"] = (
                    [V1Container(**v) for v in task_params.get("init_containers")]
                    if task_params.get("init_containers") is not None
                    else None
                )
            if utils.check_dict_key(task_params, "execution_timeout_secs"):
                task_params["execution_timeout"]: timedelta = timedelta(seconds=task_params["execution_timeout_secs"])
                del task_params["execution_timeout_secs"]

            if utils.check_dict_key(task_params, "sla_secs"):
                task_params["sla"]: timedelta = timedelta(seconds=task_params["sla_secs"])
                del task_params["sla_secs"]

            if utils.check_dict_key(task_params, "execution_delta_secs"):
                task_params["execution_delta"]: timedelta = timedelta(seconds=task_params["execution_delta_secs"])
                del task_params["execution_delta_secs"]

            if utils.check_dict_key(task_params, "execution_date_fn_name") and utils.check_dict_key(
                task_params, "execution_date_fn_file"
            ):
                task_params["execution_date_fn"]: Callable = utils.get_python_callable(
                    task_params["execution_date_fn_name"],
                    task_params["execution_date_fn_file"],
                )
                del task_params["execution_date_fn_name"]
                del task_params["execution_date_fn_file"]

            # on_execute_callback is an Airflow 2.0 feature
            if utils.check_dict_key(task_params, "on_execute_callback") and version.parse(
                AIRFLOW_VERSION
            ) >= version.parse("2.0.0"):
                task_params["on_execute_callback"]: Callable = import_string(task_params["on_execute_callback"])

            if utils.check_dict_key(task_params, "on_failure_callback"):
                task_params["on_failure_callback"]: Callable = import_string(task_params["on_failure_callback"])

            if utils.check_dict_key(task_params, "on_success_callback"):
                task_params["on_success_callback"]: Callable = import_string(task_params["on_success_callback"])

            if utils.check_dict_key(task_params, "on_retry_callback"):
                task_params["on_retry_callback"]: Callable = import_string(task_params["on_retry_callback"])

            # use variables as arguments on operator
            if utils.check_dict_key(task_params, "variables_as_arguments"):
                variables: List[Dict[str, str]] = task_params.get("variables_as_arguments")
                for variable in variables:
                    if Variable.get(variable["variable"], default_var=None) is not None:
                        task_params[variable["attribute"]] = Variable.get(variable["variable"], default_var=None)
                del task_params["variables_as_arguments"]

            if (
                utils.check_dict_key(task_params, "expand") or utils.check_dict_key(task_params, "partial")
            ) and version.parse(AIRFLOW_VERSION) < version.parse("2.3.0"):
                raise DagFactoryConfigException("Dynamic task mapping available only in Airflow >= 2.3.0")

            expand_kwargs: Dict[str, Union[Dict[str, Any], Any]] = {}
            # expand available only in airflow >= 2.3.0
            if (
                utils.check_dict_key(task_params, "expand") or utils.check_dict_key(task_params, "partial")
            ) and version.parse(AIRFLOW_VERSION) >= version.parse("2.3.0"):
                # Getting expand and partial kwargs from task_params
                (
                    task_params,
                    expand_kwargs,
                    partial_kwargs,
                ) = utils.get_expand_partial_kwargs(task_params)

                # If there are partial_kwargs we should merge them with existing task_params
                if partial_kwargs and not utils.is_partial_duplicated(partial_kwargs, task_params):
                    task_params.update(partial_kwargs)

            if utils.check_dict_key(task_params, "outlets") and version.parse(AIRFLOW_VERSION) >= version.parse(
                "2.4.0"
            ):
                if utils.check_dict_key(task_params["outlets"], "file") and utils.check_dict_key(
                    task_params["outlets"], "datasets"
                ):
                    file = task_params["outlets"]["file"]
                    datasets_filter = task_params["outlets"]["datasets"]
                    datasets_uri = utils.get_datasets_uri_yaml_file(file, datasets_filter)

                    del task_params["outlets"]["file"]
                    del task_params["outlets"]["datasets"]
                else:
                    datasets_uri = task_params["outlets"]

                task_params["outlets"] = [Dataset(uri) for uri in datasets_uri]

            task: Union[BaseOperator, MappedOperator] = (
                operator_obj(**task_params)
                if not expand_kwargs
                else operator_obj.partial(**task_params).expand(**expand_kwargs)
            )
        except Exception as err:
            raise DagFactoryException(f"Failed to create {operator_obj} task") from err
        return task

    @staticmethod
    def make_task_groups(task_groups: Dict[str, Any], dag: DAG) -> Dict[str, "TaskGroup"]:
        """Takes a DAG and task group configurations. Creates TaskGroup instances.

        :param task_groups: Task group configuration from the YAML configuration file.
        :param dag: DAG instance that task groups to be added.
        """
        task_groups_dict: Dict[str, "TaskGroup"] = {}
        if version.parse(AIRFLOW_VERSION) >= version.parse("2.0.0"):
            for task_group_name, task_group_conf in task_groups.items():
                task_group_conf["group_id"] = task_group_name
                task_group_conf["dag"] = dag
<<<<<<< HEAD

                if version.parse(AIRFLOW_VERSION) >= version.parse(
                    "2.2.0"
                ) and isinstance(task_group_conf.get("default_args"), dict):
                    # https://github.com/apache/airflow/pull/16557
                    if utils.check_dict_key(
                        task_group_conf["default_args"], "on_success_callback"
                    ):
                        if isinstance(
                            task_group_conf["default_args"]["on_success_callback"],
                            str,
                        ):
                            task_group_conf["default_args"][
                                "on_success_callback"
                            ]: Callable = import_string(
                                task_group_conf["default_args"]["on_success_callback"]
                            )

                    if utils.check_dict_key(
                        task_group_conf["default_args"], "on_execute_callback"
                    ):
                        if isinstance(
                            task_group_conf["default_args"]["on_execute_callback"],
                            str,
                        ):
                            task_group_conf["default_args"][
                                "on_execute_callback"
                            ]: Callable = import_string(
                                task_group_conf["default_args"]["on_execute_callback"]
                            )

                    if utils.check_dict_key(
                        task_group_conf["default_args"], "on_failure_callback"
                    ):
                        if isinstance(
                            task_group_conf["default_args"]["on_failure_callback"],
                            str,
                        ):
                            task_group_conf["default_args"][
                                "on_failure_callback"
                            ]: Callable = import_string(
                                task_group_conf["default_args"]["on_failure_callback"]
                            )

                    if utils.check_dict_key(
                        task_group_conf["default_args"], "on_retry_callback"
                    ):
                        if isinstance(
                            task_group_conf["default_args"]["on_retry_callback"],
                            str,
                        ):
                            task_group_conf["default_args"][
                                "on_retry_callback"
                            ]: Callable = import_string(
                                task_group_conf["default_args"]["on_retry_callback"]
                            )

                task_group = TaskGroup(
                    **{
                        k: v
                        for k, v in task_group_conf.items()
                        if k not in SYSTEM_PARAMS
                    }
                )
=======
                task_group = TaskGroup(**{k: v for k, v in task_group_conf.items() if k not in SYSTEM_PARAMS})
>>>>>>> 7a9b4201
                task_groups_dict[task_group.group_id] = task_group
        return task_groups_dict

    @staticmethod
    def set_dependencies(
        tasks_config: Dict[str, Dict[str, Any]],
        operators_dict: Dict[str, BaseOperator],
        task_groups_config: Dict[str, Dict[str, Any]],
        task_groups_dict: Dict[str, "TaskGroup"],
    ):
        """Take the task configurations in YAML file and operator
        instances, then set the dependencies between tasks.

        :param tasks_config: Raw task configuration from YAML file
        :param operators_dict: Dictionary for operator instances
        :param task_groups_config: Raw task group configuration from YAML file
        :param task_groups_dict: Dictionary for task group instances
        """
        tasks_and_task_groups_config = {**tasks_config, **task_groups_config}
        tasks_and_task_groups_instances = {**operators_dict, **task_groups_dict}
        for name, conf in tasks_and_task_groups_config.items():
            # if task is in a task group, group_id is prepended to its name
            if conf.get("task_group"):
                group_id = conf["task_group"].group_id
                name = f"{group_id}.{name}"
            if conf.get("dependencies"):
<<<<<<< HEAD
                source: Union[BaseOperator, "TaskGroup"] = (
                    tasks_and_task_groups_instances[name]
                )
=======
                source: Union[BaseOperator, "TaskGroup"] = tasks_and_task_groups_instances[name]
>>>>>>> 7a9b4201
                for dep in conf["dependencies"]:
                    if tasks_and_task_groups_config[dep].get("task_group"):
                        group_id = tasks_and_task_groups_config[dep]["task_group"].group_id
                        dep = f"{group_id}.{dep}"
<<<<<<< HEAD
                    dep: Union[BaseOperator, "TaskGroup"] = (
                        tasks_and_task_groups_instances[dep]
                    )
=======
                    dep: Union[BaseOperator, "TaskGroup"] = tasks_and_task_groups_instances[dep]
>>>>>>> 7a9b4201
                    source.set_upstream(dep)

    @staticmethod
    def replace_expand_values(task_conf: Dict, tasks_dict: Dict[str, BaseOperator]):
        """
        Replaces any expand values in the task configuration with their corresponding XComArg value.
        :param: task_conf: the configuration dictionary for the task.
        :type: Dict
        :param: tasks_dict: a dictionary containing the tasks for the current DAG run.
        :type: Dict[str, BaseOperator]

        :returns: updated conf dict with expanded values replaced with their XComArg values.
        :type: Dict
        """

        for expand_key, expand_value in task_conf["expand"].items():
            if ".output" in expand_value:
                task_id = expand_value.split(".output")[0]
                if task_id in tasks_dict:
                    task_conf["expand"][expand_key] = XComArg(tasks_dict[task_id])
            elif "XcomArg" in expand_value:
                task_id = re.findall(r"\(+(.*?)\)", expand_value)[0]
                if task_id in tasks_dict:
                    task_conf["expand"][expand_key] = XComArg(tasks_dict[task_id])
        return task_conf

    # pylint: disable=too-many-locals
    def build(self) -> Dict[str, Union[str, DAG]]:
        """
        Generates a DAG from the DAG parameters.

        :returns: dict with dag_id and DAG object
        :type: Dict[str, Union[str, DAG]]
        """
        dag_params: Dict[str, Any] = self.get_dag_params()

        dag_kwargs: Dict[str, Any] = {}

        dag_kwargs["dag_id"] = dag_params["dag_id"]

        if not dag_params.get("timetable") and not utils.check_dict_key(dag_params, "schedule"):
            dag_kwargs["schedule_interval"] = dag_params.get("schedule_interval", timedelta(days=1))

        if version.parse(AIRFLOW_VERSION) >= version.parse("1.10.11"):
            dag_kwargs["description"] = dag_params.get("description", None)
        else:
            dag_kwargs["description"] = dag_params.get("description", "")

        if version.parse(AIRFLOW_VERSION) >= version.parse("2.2.0"):
            dag_kwargs["max_active_tasks"] = dag_params.get(
                "max_active_tasks",
                configuration.conf.getint("core", "max_active_tasks_per_dag"),
            )

            if dag_params.get("timetable"):
                timetable_args = dag_params.get("timetable")
                dag_kwargs["timetable"] = DagBuilder.make_timetable(
                    timetable_args.get("callable"), timetable_args.get("params")
                )
        else:
            dag_kwargs["concurrency"] = dag_params.get(
                "concurrency", configuration.conf.getint("core", "dag_concurrency")
            )

        dag_kwargs["catchup"] = dag_params.get(
            "catchup", configuration.conf.getboolean("scheduler", "catchup_by_default")
        )

        dag_kwargs["max_active_runs"] = dag_params.get(
            "max_active_runs",
            configuration.conf.getint("core", "max_active_runs_per_dag"),
        )

        dag_kwargs["dagrun_timeout"] = dag_params.get("dagrun_timeout", None)

        dag_kwargs["default_view"] = dag_params.get(
            "default_view", configuration.conf.get("webserver", "dag_default_view")
        )

        dag_kwargs["orientation"] = dag_params.get(
            "orientation", configuration.conf.get("webserver", "dag_orientation")
        )

        dag_kwargs["template_searchpath"] = dag_params.get("template_searchpath", None)

        # Jinja NativeEnvironment support has been added in Airflow 2.1.0
        if version.parse(AIRFLOW_VERSION) >= version.parse("2.1.0"):
            dag_kwargs["render_template_as_native_obj"] = dag_params.get("render_template_as_native_obj", False)

        dag_kwargs["sla_miss_callback"] = dag_params.get("sla_miss_callback", None)

        dag_kwargs["on_success_callback"] = dag_params.get("on_success_callback", None)

        dag_kwargs["on_failure_callback"] = dag_params.get("on_failure_callback", None)

        dag_kwargs["default_args"] = dag_params.get("default_args", None)

        dag_kwargs["doc_md"] = dag_params.get("doc_md", None)

        dag_kwargs["access_control"] = dag_params.get("access_control", None)

        dag_kwargs["is_paused_upon_creation"] = dag_params.get("is_paused_upon_creation", None)

        if (
            utils.check_dict_key(dag_params, "schedule")
            and not utils.check_dict_key(dag_params, "schedule_interval")
            and version.parse(AIRFLOW_VERSION) >= version.parse("2.4.0")
        ):
            if utils.check_dict_key(dag_params["schedule"], "file") and utils.check_dict_key(
                dag_params["schedule"], "datasets"
            ):
                file = dag_params["schedule"]["file"]
                datasets_filter = dag_params["schedule"]["datasets"]
                datasets_uri = utils.get_datasets_uri_yaml_file(file, datasets_filter)

                del dag_params["schedule"]["file"]
                del dag_params["schedule"]["datasets"]
            else:
                datasets_uri = dag_params["schedule"]

            dag_kwargs["schedule"] = [Dataset(uri) for uri in datasets_uri]

        dag_kwargs["params"] = dag_params.get("params", None)

        dag: DAG = DAG(**dag_kwargs)

        if dag_params.get("doc_md_file_path"):
            if not os.path.isabs(dag_params.get("doc_md_file_path")):
                raise DagFactoryException("`doc_md_file_path` must be absolute path")

            with open(dag_params.get("doc_md_file_path"), "r", encoding="utf-8") as file:
                dag.doc_md = file.read()

        if dag_params.get("doc_md_python_callable_file") and dag_params.get("doc_md_python_callable_name"):
            doc_md_callable = utils.get_python_callable(
                dag_params.get("doc_md_python_callable_name"),
                dag_params.get("doc_md_python_callable_file"),
            )
            dag.doc_md = doc_md_callable(**dag_params.get("doc_md_python_arguments", {}))

        # tags parameter introduced in Airflow 1.10.8
        if version.parse(AIRFLOW_VERSION) >= version.parse("1.10.8"):
            dag.tags = dag_params.get("tags", None)

        tasks: Dict[str, Dict[str, Any]] = dag_params["tasks"]

        # add a property to mark this dag as an auto-generated on
        dag.is_dagfactory_auto_generated = True

        # create dictionary of task groups
        task_groups_dict: Dict[str, "TaskGroup"] = self.make_task_groups(dag_params.get("task_groups", {}), dag)

        # create dictionary to track tasks and set dependencies
        tasks_dict: Dict[str, BaseOperator] = {}
        for task_name, task_conf in tasks.items():
            task_conf["task_id"]: str = task_name
            operator: str = task_conf["operator"]
            task_conf["dag"]: DAG = dag
            # add task to task_group
            if task_groups_dict and task_conf.get("task_group_name"):
                task_conf["task_group"] = task_groups_dict[task_conf.get("task_group_name")]
            # Dynamic task mapping available only in Airflow >= 2.3.0
            if (task_conf.get("expand") or task_conf.get("partial")) and version.parse(AIRFLOW_VERSION) < version.parse(
                "2.3.0"
            ):
                raise DagFactoryConfigException("Dynamic task mapping available only in Airflow >= 2.3.0")

            # replace 'task_id.output' or 'XComArg(task_id)' with XComArg(task_instance) object
            if task_conf.get("expand") and version.parse(AIRFLOW_VERSION) >= version.parse("2.3.0"):
                task_conf = self.replace_expand_values(task_conf, tasks_dict)
            params: Dict[str, Any] = {k: v for k, v in task_conf.items() if k not in SYSTEM_PARAMS}
            task: Union[BaseOperator, MappedOperator] = DagBuilder.make_task(operator=operator, task_params=params)
            tasks_dict[task.task_id]: BaseOperator = task
        # set task dependencies after creating tasks
        self.set_dependencies(tasks, tasks_dict, dag_params.get("task_groups", {}), task_groups_dict)

        return {"dag_id": dag_params["dag_id"], "dag": dag}<|MERGE_RESOLUTION|>--- conflicted
+++ resolved
@@ -179,7 +179,6 @@
 
         if utils.check_dict_key(dag_params["default_args"], "sla_miss_callback"):
             if isinstance(dag_params["default_args"]["sla_miss_callback"], str):
-<<<<<<< HEAD
                 dag_params["default_args"]["sla_miss_callback"]: Callable = (
                     import_string(dag_params["default_args"]["sla_miss_callback"])
                 )
@@ -190,44 +189,24 @@
             if isinstance(dag_params["default_args"]["on_execute_callback"], str):
                 dag_params["default_args"]["on_execute_callback"]: Callable = (
                     import_string(dag_params["default_args"]["on_execute_callback"])
-=======
-                dag_params["default_args"]["sla_miss_callback"]: Callable = import_string(
-                    dag_params["default_args"]["sla_miss_callback"]
->>>>>>> 7a9b4201
-                )
+
 
         if utils.check_dict_key(dag_params["default_args"], "on_success_callback"):
             if isinstance(dag_params["default_args"]["on_success_callback"], str):
-<<<<<<< HEAD
                 dag_params["default_args"]["on_success_callback"]: Callable = (
                     import_string(dag_params["default_args"]["on_success_callback"])
-=======
-                dag_params["default_args"]["on_success_callback"]: Callable = import_string(
-                    dag_params["default_args"]["on_success_callback"]
->>>>>>> 7a9b4201
-                )
+
 
         if utils.check_dict_key(dag_params["default_args"], "on_failure_callback"):
             if isinstance(dag_params["default_args"]["on_failure_callback"], str):
-<<<<<<< HEAD
                 dag_params["default_args"]["on_failure_callback"]: Callable = (
                     import_string(dag_params["default_args"]["on_failure_callback"])
-=======
-                dag_params["default_args"]["on_failure_callback"]: Callable = import_string(
-                    dag_params["default_args"]["on_failure_callback"]
->>>>>>> 7a9b4201
-                )
+
 
         if utils.check_dict_key(dag_params["default_args"], "on_retry_callback"):
             if isinstance(dag_params["default_args"]["on_retry_callback"], str):
-<<<<<<< HEAD
                 dag_params["default_args"]["on_retry_callback"]: Callable = (
                     import_string(dag_params["default_args"]["on_retry_callback"])
-=======
-                dag_params["default_args"]["on_retry_callback"]: Callable = import_string(
-                    dag_params["default_args"]["on_retry_callback"]
->>>>>>> 7a9b4201
-                )
 
         if utils.check_dict_key(dag_params, "sla_miss_callback"):
             if isinstance(dag_params["sla_miss_callback"], str):
@@ -333,17 +312,12 @@
                         "  python_callable_file: !!python/name:my_module.my_func"
                     )
                 if not task_params.get("python_callable"):
-<<<<<<< HEAD
                     task_params["python_callable"]: Callable = (
                         utils.get_python_callable(
                             task_params["python_callable_name"],
                             task_params["python_callable_file"],
                         )
-=======
-                    task_params["python_callable"]: Callable = utils.get_python_callable(
-                        task_params["python_callable_name"],
-                        task_params["python_callable_file"],
->>>>>>> 7a9b4201
+
                     )
                     # remove dag-factory specific parameters
                     # Airflow 2.0 doesn't allow these to be passed to operator
@@ -402,15 +376,10 @@
                     del task_params["response_check_name"]
                     del task_params["response_check_file"]
                 else:
-<<<<<<< HEAD
                     task_params["response_check"]: Callable = (
                         utils.get_python_callable_lambda(
                             task_params["response_check_lambda"]
                         )
-=======
-                    task_params["response_check"]: Callable = utils.get_python_callable_lambda(
-                        task_params["response_check_lambda"]
->>>>>>> 7a9b4201
                     )
                     # remove dag-factory specific parameters
                     # Airflow 2.0 doesn't allow these to be passed to operator
@@ -587,7 +556,6 @@
             for task_group_name, task_group_conf in task_groups.items():
                 task_group_conf["group_id"] = task_group_name
                 task_group_conf["dag"] = dag
-<<<<<<< HEAD
 
                 if version.parse(AIRFLOW_VERSION) >= version.parse(
                     "2.2.0"
@@ -652,9 +620,6 @@
                         if k not in SYSTEM_PARAMS
                     }
                 )
-=======
-                task_group = TaskGroup(**{k: v for k, v in task_group_conf.items() if k not in SYSTEM_PARAMS})
->>>>>>> 7a9b4201
                 task_groups_dict[task_group.group_id] = task_group
         return task_groups_dict
 
@@ -681,24 +646,18 @@
                 group_id = conf["task_group"].group_id
                 name = f"{group_id}.{name}"
             if conf.get("dependencies"):
-<<<<<<< HEAD
                 source: Union[BaseOperator, "TaskGroup"] = (
                     tasks_and_task_groups_instances[name]
                 )
-=======
-                source: Union[BaseOperator, "TaskGroup"] = tasks_and_task_groups_instances[name]
->>>>>>> 7a9b4201
+
                 for dep in conf["dependencies"]:
                     if tasks_and_task_groups_config[dep].get("task_group"):
                         group_id = tasks_and_task_groups_config[dep]["task_group"].group_id
                         dep = f"{group_id}.{dep}"
-<<<<<<< HEAD
                     dep: Union[BaseOperator, "TaskGroup"] = (
                         tasks_and_task_groups_instances[dep]
                     )
-=======
-                    dep: Union[BaseOperator, "TaskGroup"] = tasks_and_task_groups_instances[dep]
->>>>>>> 7a9b4201
+
                     source.set_upstream(dep)
 
     @staticmethod
