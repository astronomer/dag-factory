"""Module contains code for loading a DagFactory config and generating DAGs"""

import logging
import os
from itertools import chain
from pathlib import Path
from typing import Any, Dict, List, Optional, Union

import yaml
from airflow.configuration import conf as airflow_conf
from airflow.models import DAG

from dagfactory.dagbuilder import DagBuilder
from dagfactory.exceptions import DagFactoryConfigException, DagFactoryException

# these are params that cannot be a dag name
SYSTEM_PARAMS: List[str] = ["default", "task_groups"]


class DagFactory:
    """
    Takes a YAML config or a python dictionary and generates DAGs.

    :param config_filepath: the filepath of the DAG factory YAML config file.
        Must be absolute path to file. Cannot be used with `config`.
    :type config_filepath: str
    :param config: DAG factory config dictionary. Cannot be user with `config_filepath`.
    :type config: dict
    """

    def __init__(
        self,
        config_filepath: Optional[str] = None,
        config: Optional[dict] = None,
        default_args_config_path: str = airflow_conf.get("core", "dags_folder"),
    ) -> None:
        assert bool(config_filepath) ^ bool(config), "Either `config_filepath` or `config` should be provided"
        self.default_args_config_path = default_args_config_path
        if config_filepath:
            DagFactory._validate_config_filepath(config_filepath=config_filepath)
            self.config: Dict[str, Any] = DagFactory._load_config(config_filepath=config_filepath)
        if config:
            self.config: Dict[str, Any] = config

    def _global_default_args(self):
        default_args_yml = Path(self.default_args_config_path) / "defaults.yml"

        if default_args_yml.exists():
            with open(default_args_yml, "r") as file:
                return yaml.safe_load(file)

    @staticmethod
    def _serialise_config_md(dag_name, dag_config, default_config):
        # Remove empty task_groups if it exists
        # We inject it if not supply by user
        # https://github.com/astronomer/dag-factory/blob/e53b456d25917b746d28eecd1e896595ae0ee62b/dagfactory/dagfactory.py#L102
        if dag_config.get("task_groups") == {}:
            del dag_config["task_groups"]

        # Convert default_config to YAML format
        default_config = {"default": default_config}
        default_config_yaml = yaml.dump(default_config, default_flow_style=False, allow_unicode=True, sort_keys=False)

        # Convert dag_config to YAML format
        dag_config = {dag_name: dag_config}
        dag_config_yaml = yaml.dump(dag_config, default_flow_style=False, allow_unicode=True, sort_keys=False)

        # Combine the two YAML outputs with appropriate formatting
        dag_yml = default_config_yaml + "\n" + dag_config_yaml

        return dag_yml

    @staticmethod
    def _validate_config_filepath(config_filepath: str) -> None:
        """
        Validates config file path is absolute
        """
        if not os.path.isabs(config_filepath):
            raise DagFactoryConfigException("DAG Factory `config_filepath` must be absolute path")

    @staticmethod
    def _load_config(config_filepath: str) -> Dict[str, Any]:
        """
        Loads YAML config file to dictionary

        :returns: dict from YAML config file
        """
        # pylint: disable=consider-using-with
        try:

            def __join(loader: yaml.FullLoader, node: yaml.Node) -> str:
                seq = loader.construct_sequence(node)
                return "".join([str(i) for i in seq])

            def __or(loader: yaml.FullLoader, node: yaml.Node) -> str:
                seq = loader.construct_sequence(node)
                return " | ".join([f"({str(i)})" for i in seq])

            def __and(loader: yaml.FullLoader, node: yaml.Node) -> str:
                seq = loader.construct_sequence(node)
                return " & ".join([f"({str(i)})" for i in seq])

            yaml.add_constructor("!join", __join, yaml.FullLoader)
            yaml.add_constructor("!or", __or, yaml.FullLoader)
            yaml.add_constructor("!and", __and, yaml.FullLoader)

            with open(config_filepath, "r", encoding="utf-8") as fp:
                config_with_env = os.path.expandvars(fp.read())
                config: Dict[str, Any] = yaml.load(stream=config_with_env, Loader=yaml.FullLoader)
        except Exception as err:
            raise DagFactoryConfigException("Invalid DAG Factory config file") from err
        return config

    def get_dag_configs(self) -> Dict[str, Dict[str, Any]]:
        """
        Returns configuration for each the DAG in factory

        :returns: dict with configuration for dags
        """
        return {dag: self.config[dag] for dag in self.config.keys() if dag not in SYSTEM_PARAMS}

    def get_default_config(self) -> Dict[str, Any]:
        """
        Returns defaults for the DAG factory. If no defaults exist, returns empty dict.

        :returns: dict with default configuration
        """
        return self.config.get("default", {})

    def build_dags(self) -> Dict[str, DAG]:
        """Build DAGs using the config file."""
        dag_configs: Dict[str, Dict[str, Any]] = self.get_dag_configs()
        global_default_args = self._global_default_args()
        default_config: Dict[str, Any] = self.get_default_config()

        if global_default_args is not None:
            if "default_args" in default_config and "default_args" in global_default_args:
                default_config = {
                    "default_args": {**global_default_args["default_args"], **default_config["default_args"]}
                }

        dags: Dict[str, Any] = {}

        for dag_name, dag_config in dag_configs.items():
            dag_config["task_groups"] = dag_config.get("task_groups", {})
            dag_builder: DagBuilder = DagBuilder(
                dag_name=dag_name,
                dag_config=dag_config,
                default_config=default_config,
                yml_dag=self._serialise_config_md(dag_name, dag_config, default_config),
            )
            try:
                dag: Dict[str, Union[str, DAG]] = dag_builder.build()
                dags[dag["dag_id"]]: DAG = dag["dag"]
            except Exception as err:
                raise DagFactoryException(f"Failed to generate dag {dag_name}. verify config is correct") from err

        return dags

    # pylint: disable=redefined-builtin
    @staticmethod
    def register_dags(dags: Dict[str, DAG], globals: Dict[str, Any]) -> None:
        """Adds `dags` to `globals` so Airflow can discover them.

        :param: dags: Dict of DAGs to be registered.
        :param globals: The globals() from the file used to generate DAGs. The dag_id
            must be passed into globals() for Airflow to import
        """
        for dag_id, dag in dags.items():
            globals[dag_id]: DAG = dag

    def generate_dags(self, globals: Dict[str, Any]) -> None:
        """
        Generates DAGs from YAML config

        :param globals: The globals() from the file used to generate DAGs. The dag_id
            must be passed into globals() for Airflow to import
        """
        dags: Dict[str, Any] = self.build_dags()
        self.register_dags(dags, globals)

    def clean_dags(self, globals: Dict[str, Any]) -> None:
        """
        Clean old DAGs that are not on YAML config but were auto-generated through dag-factory

        :param globals: The globals() from the file used to generate DAGs. The dag_id
            must be passed into globals() for Airflow to import
        """
        dags: Dict[str, Any] = self.build_dags()

        # filter dags that exists in globals and is auto-generated by dag-factory
        dags_in_globals: Dict[str, Any] = {}
        for k, glb in globals.items():
            if isinstance(glb, DAG) and hasattr(glb, "is_dagfactory_auto_generated"):
                dags_in_globals[k] = glb

        # finding dags that doesn't exist anymore
        dags_to_remove: List[str] = list(set(dags_in_globals) - set(dags))

        # removing dags from DagBag
        for dag_to_remove in dags_to_remove:
            del globals[dag_to_remove]


def load_yaml_dags(
<<<<<<< HEAD
    globals_dict: Dict[str, Any], dags_folder: str = airflow_conf.get("core", "dags_folder"), suffix=None
=======
    globals_dict: Dict[str, Any],
    dags_folder: str = airflow_conf.get("core", "dags_folder"),
    default_args_config_path: str = airflow_conf.get("core", "dags_folder"),
    suffix=None,
>>>>>>> 442c8248
):
    """
    Loads all the yaml/yml files in the dags folder

    The dags folder is defaulted to the airflow dags folder if unspecified.
    And the prefix is set to yaml/yml by default. However, it can be
    interesting to load only a subset by setting a different suffix.

    :param globals_dict: The globals() from the file used to generate DAGs
    :param dags_folder: Path to the folder you want to get recursively scanned
    :param default_args_config_path: The Folder path where defaults.yml exist.
    :param suffix: file suffix to filter `in` what files to scan for dags
    """
    # chain all file suffixes in a single iterator
    logging.info("Loading DAGs from %s", dags_folder)
    if suffix is None:
        suffix = [".yaml", ".yml"]
    candidate_dag_files = []
    for suf in suffix:
        candidate_dag_files = list(chain(candidate_dag_files, Path(dags_folder).rglob(f"*{suf}")))
    for config_file_path in candidate_dag_files:
        config_file_abs_path = str(config_file_path.absolute())
        logging.info("Loading %s", config_file_abs_path)
        try:
            factory = DagFactory(config_file_abs_path, default_args_config_path=default_args_config_path)
            factory.generate_dags(globals_dict)
        except Exception:  # pylint: disable=broad-except
            logging.exception("Failed to load dag from %s", config_file_path)
        else:
            logging.info("DAG loaded: %s", config_file_path)<|MERGE_RESOLUTION|>--- conflicted
+++ resolved
@@ -203,14 +203,10 @@
 
 
 def load_yaml_dags(
-<<<<<<< HEAD
-    globals_dict: Dict[str, Any], dags_folder: str = airflow_conf.get("core", "dags_folder"), suffix=None
-=======
     globals_dict: Dict[str, Any],
     dags_folder: str = airflow_conf.get("core", "dags_folder"),
     default_args_config_path: str = airflow_conf.get("core", "dags_folder"),
     suffix=None,
->>>>>>> 442c8248
 ):
     """
     Loads all the yaml/yml files in the dags folder
