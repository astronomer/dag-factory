"""Module contains code for loading a DagFactory config and generating DAGs"""

import copy
import logging
import os
from itertools import chain
from pathlib import Path
from typing import Any, Dict, List, Optional, Union

import yaml
from airflow.configuration import conf as airflow_conf

try:
    from airflow.sdk.definitions.dag import DAG
except ImportError:
    from airflow.models import DAG
from airflow.version import version as AIRFLOW_VERSION
from packaging import version

from dagfactory._yaml import load_yaml_file
from dagfactory.constants import DEFAULTS_FILE_NAME
from dagfactory.dagbuilder import DagBuilder
from dagfactory.exceptions import DagFactoryConfigException, DagFactoryException
<<<<<<< HEAD
from dagfactory.utils import cast_with_type, merge_dict, update_yaml_structure

try:
    from airflow.version import version as AIRFLOW_VERSION
except ImportError:  # pragma: no cover
    from airflow import __version__ as AIRFLOW_VERSION
=======
from dagfactory.utils import update_yaml_structure
>>>>>>> d270ff0f

# these are params that cannot be a dag name
SYSTEM_PARAMS: List[str] = ["default", "task_groups", "__extends__"]


class DagFactory:
    """
    Takes a YAML config or a python dictionary and generates DAGs.

    :param config_filepath: the filepath of the DAG factory YAML config file.
        Must be absolute path to file. Cannot be used with `config`.
    :type config_filepath: str
    :param config: DAG factory config dictionary. Cannot be used with `config_filepath`.
    :type config: dict
    :param default_args_config_path: The path to a file that contains the default arguments for that DAG.
    :type default_args_config_path: str
    :param default_args_config_dict: A dictionary of default arguments for that DAG, as an alternative to default_args_config_path.
    :type default_args_config_dict: dict
    """

    def __init__(
        self,
        config_filepath: Optional[str] = None,
        config: Optional[dict] = None,
        default_args_config_path: str = airflow_conf.get("core", "dags_folder"),
        default_args_config_dict: Optional[dict] = None,
    ) -> None:
        # Handle the config(_filepath)
        assert bool(config_filepath) ^ bool(config), "Either `config_filepath` or `config` should be provided"

        if config_filepath:
            DagFactory._validate_config_filepath(config_filepath=config_filepath)
            self.config: Dict[str, Any] = self._load_dag_config(config_filepath=config_filepath)
        if config:
            self.config: Dict[str, Any] = config

        # These default args are a bit different; these are not the "default" structure that is applied to certain DAGs.
        # These are in-fact the "default" default_args
        if default_args_config_dict:
            # Log a warning if the default_args parameter is specified. If both the default_args and
            # default_args_file_path are passed, we'll throw an exception.
            logging.warning(
                "Manually specifying `default_args_config_dict` will override the values in the `defaults.yml` file."
            )

            if default_args_config_path != airflow_conf.get("core", "dags_folder"):
                raise DagFactoryException("Cannot pass both `default_args_config_dict` and `default_args_config_path`.")

        # We'll still go ahead and set both values. They'll be referenced in _global_default_args.
        self.config_file_path: str = config_filepath
        self.default_args_config_path: str = default_args_config_path
        self.default_args_config_dict: Optional[dict] = default_args_config_dict

    def _global_default_args(self):
        """
        If self.default_args exists, use this as the global default_args (to be applied to each DAG). Otherwise, fall
        back to the defaults.yml file.
        """
        if self.default_args_config_dict:
            return self.default_args_config_dict

        configs_list = self._retrieve_default_config_list()
        merged_default_config = {
            "default_args": self._merge_default_args_from_list_configs(configs_list),
            **self._merge_dag_args_from_list_configs(configs_list),
        }
        return merged_default_config

    def _retrieve_possible_default_config_dirs(self):
        """
        Return a list of possible directories with the `defaults.yml` file.
        The returned directories are sorted by priority, with the top-priority directory being the first element.
        """
        if self.config_file_path:
            dag_yml_file_parent_dirs = Path(self.config_file_path).parents
        else:
            dag_yml_file_parent_dirs = []

        default_config_root_dir_path = Path(self.default_args_config_path)

        # Assuming default_config_root_dir_path is a parent directory of the dag_yml_file_dir_path
        if default_config_root_dir_path in dag_yml_file_parent_dirs:
            index_top_most_default_dir = dag_yml_file_parent_dirs.index(default_config_root_dir_path)
            return [path for path in dag_yml_file_parent_dirs][: index_top_most_default_dir + 1]
        elif dag_yml_file_parent_dirs:
            return [dag_yml_file_parent_dirs[0], default_config_root_dir_path]
        else:
            return [default_config_root_dir_path]

    def _retrieve_default_yaml_filepaths(self):
        """
        Return the paths to existing `defaults.yml` files relevant to run the YAML DAG of interest.
        The YAML filepahts are sorted by priority, with the top-priority directory being the first element.
        """
        default_yaml_filepaths = []
        possible_default_yml_dirs = self._retrieve_possible_default_config_dirs()
        for default_yml_dir in possible_default_yml_dirs:
            default_yml_filepath = default_yml_dir / DEFAULTS_FILE_NAME
            if default_yml_filepath.exists():
                default_yaml_filepaths.append(default_yml_filepath)
        return default_yaml_filepaths

    def _retrieve_default_config_list(self):
        """
        Merges the default configuration with the priority configuration.
        """
        list_of_yaml_paths = self._retrieve_default_yaml_filepaths()
        configs_list = []

        # We change the order so that the configuration that should override all others is the last element
        for yaml_path in reversed(list_of_yaml_paths):
            configs_list.append(self._load_dag_config(config_filepath=yaml_path))

        return configs_list

    @staticmethod
    def _merge_default_args_from_list_configs(configs_list: list[Dict[str, Any]]) -> Dict[str, Any]:
        """
        Given a list of dictionaries that is sorted by priority, with the dictionary that takes precedence by the end, merge
        their "default_args" key-value pairs.

        Return a dictionary with the "default_args" key-value pairs merged.
        """
        return {key: value for config in configs_list for key, value in config.get("default_args", {}).items()}

    @staticmethod
    def _merge_dag_args_from_list_configs(configs_list: list[Dict[str, Any]]) -> Dict[str, Any]:
        """
        Given a list of configuration dictionaries that is sorted by priority, with the dictionary that takes precedence by the end, merge them.
        If there are redundant keys, the correspondent value of the last configuration dictionary will be used.
        """
        final_config = {}
        for config in configs_list:
            for key, value in config.items():
                if key != "default_args":
                    if key != "tags":
                        final_config[key] = value
                    else:
                        final_config[key] = sorted(list(set(final_config.get("tags", []) + value)))

        return final_config

    @staticmethod
    def _serialise_config_md(dag_name, dag_config, default_config):
        # Remove empty task_groups if it exists
        # We inject it if not supply by user
        # https://github.com/astronomer/dag-factory/blob/e53b456d25917b746d28eecd1e896595ae0ee62b/dagfactory/dagfactory.py#L102
        if dag_config.get("task_groups") == {}:
            del dag_config["task_groups"]

        # Convert default_config to YAML format
        default_config = {"default": default_config}
        default_config_yaml = yaml.dump(default_config, default_flow_style=False, allow_unicode=True, sort_keys=False)

        # Convert dag_config to YAML format
        dag_config = {dag_name: dag_config}
        dag_config_yaml = yaml.dump(dag_config, default_flow_style=False, allow_unicode=True, sort_keys=False)

        # Combine the two YAML outputs with appropriate formatting
        dag_yml = default_config_yaml + "\n" + dag_config_yaml

        return dag_yml

    @staticmethod
    def _validate_config_filepath(config_filepath: str) -> None:
        """
        Validates config file path is absolute
        """
        if not os.path.isabs(config_filepath):
            raise DagFactoryConfigException("DAG Factory `config_filepath` must be absolute path")

    def _load_dag_config(self, config_filepath: str) -> Dict[str, Any]:
        """
        Loads DAG config file to dictionary

        :returns: dict from YAML config file
        """
        # pylint: disable=consider-using-with
        try:
            config = load_yaml_file(config_filepath)

<<<<<<< HEAD
            def __join(loader: yaml.FullLoader, node: yaml.Node) -> str:
                seq = loader.construct_sequence(node)
                return "".join([str(i) for i in seq])

            def __or(loader: yaml.FullLoader, node: yaml.Node) -> str:
                seq = loader.construct_sequence(node)
                return " | ".join([f"({str(i)})" for i in seq])

            def __and(loader: yaml.FullLoader, node: yaml.Node) -> str:
                seq = loader.construct_sequence(node)
                return " & ".join([f"({str(i)})" for i in seq])

            yaml.add_constructor("!join", __join, yaml.FullLoader)
            yaml.add_constructor("!or", __or, yaml.FullLoader)
            yaml.add_constructor("!and", __and, yaml.FullLoader)

            with open(config_filepath, "r", encoding="utf-8") as fp:
                config_with_env = os.path.expandvars(fp.read())
                config: Dict[str, Any] = yaml.load(stream=config_with_env, Loader=yaml.FullLoader)

            config = cast_with_type(config)

=======
>>>>>>> d270ff0f
            # This will only invoke in the CI
            # Make yaml DAG compatible for Airflow 3
            if version.parse(AIRFLOW_VERSION) >= version.parse("3.0.0") and os.getenv("AUTO_CONVERT_TO_AF3"):
                config = update_yaml_structure(config)
<<<<<<< HEAD

            # extend base config files
            EXTENDS_KEY = "__extends__"
            extend_config_queue = copy.deepcopy(config.get(EXTENDS_KEY, []))

            while extend_config_queue:
                extend_config_relative_path = extend_config_queue.pop(0)
                extend_config_path = os.path.join(os.path.dirname(config_filepath), extend_config_relative_path)
                extend_config_path = os.path.abspath(extend_config_path)  # Ensure absolute path
                extend_config = DagFactory(config_filepath=extend_config_path).config
                # Only 'default' is recognized in the extended config
                config["default"] = merge_dict(extend_config.get("default", {}), config.get("default", {}))
                extend_config_queue.extend(extend_config.get(EXTENDS_KEY, []))
=======
>>>>>>> d270ff0f

        except Exception as err:
            raise DagFactoryConfigException("Invalid DAG Factory config file") from err
        return config

    def get_dag_configs(self) -> Dict[str, Dict[str, Any]]:
        """
        Returns configuration for each the DAG in factory

        :returns: dict with configuration for dags
        """
        return {dag: self.config[dag] for dag in self.config.keys() if dag not in SYSTEM_PARAMS}

    def get_default_config(self) -> Dict[str, Any]:
        """
        Returns defaults for the DAG factory. If no defaults exist, returns empty dict.

        :returns: dict with default configuration
        """
        return self.config.get("default", {})

    def build_dags(self) -> Dict[str, DAG]:
        """Build DAGs using the config file."""
        dag_configs: Dict[str, Dict[str, Any]] = self.get_dag_configs()
        global_default_args = self._global_default_args()
        default_config: Dict[str, Any] = self.get_default_config()
        if isinstance(global_default_args, dict):
            default_config["default_args"] = self._merge_default_args_from_list_configs(
                [global_default_args, default_config]
            )

        dags: Dict[str, Any] = {}

        if isinstance(global_default_args, dict):
            dag_level_args = self._merge_dag_args_from_list_configs([global_default_args])
        else:
            dag_level_args = {}

        for dag_name, dag_config in dag_configs.items():
            # Apply DAG-level default arguments from global_default_args to each dag_config,
            # this is helpful because some arguments are not supported in default_args.
            if isinstance(global_default_args, dict):
                dag_config = {**dag_level_args, **dag_config}

            dag_config["task_groups"] = dag_config.get("task_groups", {})
            dag_builder: DagBuilder = DagBuilder(
                dag_name=dag_name,
                dag_config=dag_config,
                default_config=default_config,
                yml_dag=self._serialise_config_md(dag_name, dag_config, default_config),
            )
            try:
                dag: Dict[str, Union[str, DAG]] = dag_builder.build()
                dags[dag["dag_id"]]: DAG = dag["dag"]
            except Exception as err:
                raise DagFactoryException(f"Failed to generate dag {dag_name}: {err}") from err

        return dags

    # pylint: disable=redefined-builtin
    @staticmethod
    def register_dags(dags: Dict[str, DAG], globals: Dict[str, Any]) -> None:
        """Adds `dags` to `globals` so Airflow can discover them.

        :param dags: Dict of DAGs to be registered.
        :param globals: The globals() from the file used to generate DAGs. The dag_id
            must be passed into globals() for Airflow to import
        """
        for dag_id, dag in dags.items():
            globals[dag_id]: DAG = dag

    def generate_dags(self, globals: Dict[str, Any]) -> None:
        """
        Generates DAGs from YAML config

        :param globals: The globals() from the file used to generate DAGs. The dag_id
            must be passed into globals() for Airflow to import
        """
        dags: Dict[str, Any] = self.build_dags()
        self.register_dags(dags, globals)


def load_yaml_dags(
    globals_dict: Dict[str, Any],
    dags_folder: str = airflow_conf.get("core", "dags_folder"),
    default_args_config_path: str = airflow_conf.get("core", "dags_folder"),
    suffix=None,
):
    """
    Loads all the yaml/yml files in the dags folder

    The dags folder is defaulted to the airflow dags folder if unspecified.
    And the prefix is set to yaml/yml by default. However, it can be
    interesting to load only a subset by setting a different suffix.

    :param globals_dict: The globals() from the file used to generate DAGs
    :param dags_folder: Path to the folder you want to get recursively scanned
    :param default_args_config_path: The Folder path where defaults.yml exist.
    :param suffix: file suffix to filter `in` what files to scan for dags
    """
    # chain all file suffixes in a single iterator
    logging.info("Loading DAGs from %s", dags_folder)
    if suffix is None:
        suffix = [".yaml", ".yml"]
    candidate_dag_files = []
    for suf in suffix:
        candidate_dag_files = list(chain(candidate_dag_files, Path(dags_folder).rglob(f"*{suf}")))
    for config_file_path in candidate_dag_files:
        config_file_abs_path = str(config_file_path.absolute())
        logging.info("Loading %s", config_file_abs_path)
        try:
            factory = DagFactory(config_file_abs_path, default_args_config_path=default_args_config_path)
            factory.generate_dags(globals_dict)
        except Exception:  # pylint: disable=broad-except
            logging.exception("Failed to load dag from %s", config_file_path)
        else:
            logging.info("DAG loaded: %s", config_file_path)<|MERGE_RESOLUTION|>--- conflicted
+++ resolved
@@ -21,16 +21,7 @@
 from dagfactory.constants import DEFAULTS_FILE_NAME
 from dagfactory.dagbuilder import DagBuilder
 from dagfactory.exceptions import DagFactoryConfigException, DagFactoryException
-<<<<<<< HEAD
-from dagfactory.utils import cast_with_type, merge_dict, update_yaml_structure
-
-try:
-    from airflow.version import version as AIRFLOW_VERSION
-except ImportError:  # pragma: no cover
-    from airflow import __version__ as AIRFLOW_VERSION
-=======
-from dagfactory.utils import update_yaml_structure
->>>>>>> d270ff0f
+from dagfactory.utils import merge_dict, update_yaml_structure
 
 # these are params that cannot be a dag name
 SYSTEM_PARAMS: List[str] = ["default", "task_groups", "__extends__"]
@@ -212,36 +203,10 @@
         try:
             config = load_yaml_file(config_filepath)
 
-<<<<<<< HEAD
-            def __join(loader: yaml.FullLoader, node: yaml.Node) -> str:
-                seq = loader.construct_sequence(node)
-                return "".join([str(i) for i in seq])
-
-            def __or(loader: yaml.FullLoader, node: yaml.Node) -> str:
-                seq = loader.construct_sequence(node)
-                return " | ".join([f"({str(i)})" for i in seq])
-
-            def __and(loader: yaml.FullLoader, node: yaml.Node) -> str:
-                seq = loader.construct_sequence(node)
-                return " & ".join([f"({str(i)})" for i in seq])
-
-            yaml.add_constructor("!join", __join, yaml.FullLoader)
-            yaml.add_constructor("!or", __or, yaml.FullLoader)
-            yaml.add_constructor("!and", __and, yaml.FullLoader)
-
-            with open(config_filepath, "r", encoding="utf-8") as fp:
-                config_with_env = os.path.expandvars(fp.read())
-                config: Dict[str, Any] = yaml.load(stream=config_with_env, Loader=yaml.FullLoader)
-
-            config = cast_with_type(config)
-
-=======
->>>>>>> d270ff0f
             # This will only invoke in the CI
             # Make yaml DAG compatible for Airflow 3
             if version.parse(AIRFLOW_VERSION) >= version.parse("3.0.0") and os.getenv("AUTO_CONVERT_TO_AF3"):
                 config = update_yaml_structure(config)
-<<<<<<< HEAD
 
             # extend base config files
             EXTENDS_KEY = "__extends__"
@@ -255,8 +220,6 @@
                 # Only 'default' is recognized in the extended config
                 config["default"] = merge_dict(extend_config.get("default", {}), config.get("default", {}))
                 extend_config_queue.extend(extend_config.get(EXTENDS_KEY, []))
-=======
->>>>>>> d270ff0f
 
         except Exception as err:
             raise DagFactoryConfigException("Invalid DAG Factory config file") from err
