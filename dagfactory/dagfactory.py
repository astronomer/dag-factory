"""Module contains code for loading a DagFactory config and generating DAGs"""
<<<<<<< HEAD
import datetime
import logging
import os
import traceback
from typing import Any, Dict, Optional, Union, List
=======
import logging
import os
from itertools import chain
from pathlib import Path
from typing import Any, Dict, List, Optional, Union
>>>>>>> bdb2b773

import pendulum
import yaml
<<<<<<< HEAD
from airflow.configuration import conf
=======
from airflow.configuration import conf as airflow_conf
>>>>>>> bdb2b773
from airflow.models import DAG
from airflow.operators.dummy import DummyOperator

from dagfactory.dagbuilder import DagBuilder


# these are params that cannot be a dag name
from dagfactory.utils import merge_configs

SYSTEM_PARAMS: List[str] = ["default", "task_groups"]
ALLOWED_CONFIG_FILE_SUFFIX: List[str] = ["yaml", "yml"]

logger = logging.getLogger(__file__)

class DagFactory:
    """
    Takes a YAML config or a python dictionary and generates DAGs.

    :param config_filepath: the filepath of the DAG factory YAML config file.
        Must be absolute path to file. Cannot be used with `config`.
    :type config_filepath: str
    :param config: DAG factory config dictionary. Cannot be user with `config_filepath`.
    :type config: dict
    """

    DAGBAG_IMPORT_ERROR_TRACEBACKS = conf.getboolean('core', 'dagbag_import_error_tracebacks')
    DAGBAG_IMPORT_ERROR_TRACEBACK_DEPTH = conf.getint('core', 'dagbag_import_error_traceback_depth')

    def __init__(
            self,
            config_filepath: Optional[str] = None,
            default_config: Optional[dict] = None,
            config: Optional[dict] = None
    ) -> None:
        assert bool(config_filepath) ^ bool(
            config
        ), "Either `config_filepath` or `config` should be provided"
        self.default_config = default_config
        if config_filepath:
            DagFactory._validate_config_filepath(config_filepath=config_filepath)
            self.config: Dict[str, Any] = DagFactory._load_config(
                config_filepath=config_filepath
            )
        if config:
            self.config: Dict[str, Any] = config

    @classmethod
    def from_directory(cls, config_dir, globals: Dict[str, Any], parent_default_config: Optional[Dict[str, Any]] = None):
        """
        Make instances of DagFactory for each yaml configuration files within a directory
        """
        cls._validate_config_filepath(config_dir)
        subs = os.listdir(config_dir)

        # get default configurations if exist
        allowed_default_filename = ['default.' + sfx for sfx in ALLOWED_CONFIG_FILE_SUFFIX]
        maybe_default_file = [sub for sub in subs if sub in allowed_default_filename]

        # get the configurations that are not default
        subs_fpath = [os.path.join(config_dir, sub) for sub in subs if sub not in maybe_default_file]

        # if there is no default.yaml in current sub folder, use the defaults from the parent folder
        # if there is, merge the defaults
        default_config = parent_default_config or {}

        if len(maybe_default_file) > 0:
            default_file = maybe_default_file[0]
            default_fpath = os.path.join(config_dir, default_file)
            default_config = merge_configs(
                cls._load_config(
                    config_filepath=default_fpath
                ),
                default_config
            )

        # load dags from each yaml configuration files
        import_failures = {}
        for sub_fpath in subs_fpath:
            if os.path.isdir(sub_fpath):
                cls.from_directory(sub_fpath, globals, default_config)
            elif os.path.isfile(sub_fpath) and sub_fpath.split('.')[-1] in ALLOWED_CONFIG_FILE_SUFFIX:
                # catch the errors so the rest of the dags can still be imported
                try:
                    dag_factory = cls(config_filepath=sub_fpath, default_config=default_config)
                    dag_factory.generate_dags(globals)
                except Exception as e:
                    if cls.DAGBAG_IMPORT_ERROR_TRACEBACKS:
                        import_failures[sub_fpath] = traceback.format_exc(
                            limit=-cls.DAGBAG_IMPORT_ERROR_TRACEBACK_DEPTH
                        )
                    else:
                        import_failures[sub_fpath] = str(e)

        # in the end we want to surface the error messages if there's any
        if import_failures:
            # reformat import_failures so they are reader friendly
            import_failures_reformatted = ''
            for import_loc, import_trc in import_failures.items():
                import_failures_reformatted += '\n' + f'Failed to generate dag from {import_loc}' + \
                                               '-'*100 + '\n' + import_trc + '\n'

            alert_dag_id = (os.path.split(os.path.abspath(globals['__file__']))[-1]).split('.')[0] + \
                           '_dag_factory_import_error_messenger'
            with DAG(
                dag_id=alert_dag_id,
                schedule_interval="@once",
                default_args={
                    "depends_on_past": False,
                    "start_date": datetime.datetime(
                        2020, 1, 1, tzinfo=pendulum.timezone("America/New_York")
                    )
                },
                tags=[f"dag_factory_import_errors"]
            ) as alert_dag:
                DummyOperator(
                    task_id='import_error_messenger',
                    doc_json=import_failures_reformatted
                )
            globals[alert_dag_id] = alert_dag

    @staticmethod
    def _validate_config_filepath(config_filepath: str) -> None:
        """
        Validates config file path is absolute
        """
        if not os.path.isabs(config_filepath):
            raise Exception("DAG Factory `config_filepath` must be absolute path")

    @staticmethod
    def _load_config(config_filepath: str) -> Dict[str, Any]:
        """
        Loads YAML config file to dictionary

        :returns: dict from YAML config file
        """
        # pylint: disable=consider-using-with
        try:

            def __join(loader: yaml.FullLoader, node: yaml.Node) -> str:
                seq = loader.construct_sequence(node)
                return "".join([str(i) for i in seq])

            yaml.add_constructor("!join", __join, yaml.FullLoader)

            config: Dict[str, Any] = yaml.load(
                stream=open(config_filepath, "r", encoding="utf-8"),
                Loader=yaml.FullLoader,
            )
        except Exception as err:
            raise Exception("Invalid DAG Factory config file") from err
        return config

    def get_dag_configs(self) -> Dict[str, Dict[str, Any]]:
        """
        Returns configuration for each the DAG in factory

        :returns: dict with configuration for dags
        """
        return {
            dag: self.config[dag]
            for dag in self.config.keys()
            if dag not in SYSTEM_PARAMS
        }

    def get_default_config(self) -> Dict[str, Any]:
        """
        Returns defaults for the DAG factory. If no defaults exist, returns empty dict.

        :returns: dict with default configuration
        """
        if self.default_config:
            return self.default_config
        return self.config.get("default", {})

    def build_dags(self) -> Dict[str, DAG]:
        """Build DAGs using the config file."""
        dag_configs: Dict[str, Dict[str, Any]] = self.get_dag_configs()
        default_config: Dict[str, Any] = self.get_default_config()

        dags: Dict[str, Any] = {}

        for dag_name, dag_config in dag_configs.items():
            dag_config["task_groups"] = dag_config.get("task_groups", {})
            dag_builder: DagBuilder = DagBuilder(
                dag_name=dag_name,
                dag_config=dag_config,
                default_config=default_config,
            )
            try:
                dag: Dict[str, Union[str, DAG]] = dag_builder.build()
                if isinstance(dag["dag"], DAG):
                    dags[dag["dag_id"]]: DAG = dag["dag"]
                elif isinstance(dag["dag"], str):
                    logger.info(f"dag {dag['dag_id']} was not imported. reason: {dag['dag']}")
            except Exception as err:
                raise Exception(
                    f"Failed to generate dag {dag_name}. verify config is correct"
                ) from err

        return dags

    # pylint: disable=redefined-builtin
    @staticmethod
    def register_dags(dags: Dict[str, DAG], globals: Dict[str, Any]) -> None:
        """Adds `dags` to `globals` so Airflow can discover them.

        :param: dags: Dict of DAGs to be registered.
        :param globals: The globals() from the file used to generate DAGs. The dag_id
            must be passed into globals() for Airflow to import
        """
        for dag_id, dag in dags.items():
            globals[dag_id]: DAG = dag

    def generate_dags(self, globals: Dict[str, Any]) -> None:
        """
        Generates DAGs from YAML config

        :param globals: The globals() from the file used to generate DAGs. The dag_id
            must be passed into globals() for Airflow to import
        """
        dags: Dict[str, Any] = self.build_dags()
        self.register_dags(dags, globals)

    def clean_dags(self, globals: Dict[str, Any]) -> None:
        """
        Clean old DAGs that are not on YAML config but were auto-generated through dag-factory

        :param globals: The globals() from the file used to generate DAGs. The dag_id
            must be passed into globals() for Airflow to import
        """
        dags: Dict[str, Any] = self.build_dags()

        # filter dags that exists in globals and is auto-generated by dag-factory
        dags_in_globals: Dict[str, Any] = {}
        for k, glb in globals.items():
            if isinstance(glb, DAG) and hasattr(glb, "is_dagfactory_auto_generated"):
                dags_in_globals[k] = glb

        # finding dags that doesn't exist anymore
        dags_to_remove: List[str] = list(set(dags_in_globals) - set(dags))

        # removing dags from DagBag
        for dag_to_remove in dags_to_remove:
            del globals[dag_to_remove]

    # pylint: enable=redefined-builtin


def load_yaml_dags(
    globals_dict: Dict[str, Any],
    dags_folder: str = airflow_conf.get("core", "dags_folder"),
    suffix=None,
):
    """
    Loads all the yaml/yml files in the dags folder

    The dags folder is defaulted to the airflow dags folder if unspecified.
    And the prefix is set to yaml/yml by default. However, it can be
    interesting to load only a subset by setting a different suffix.

    :param globals_dict: The globals() from the file used to generate DAGs
    :dags_folder: Path to the folder you want to get recursively scanned
    :suffix: file suffix to filter `in` what files to scan for dags
    """
    # chain all file suffixes in a single iterator
    logging.info("Loading DAGs from %s", dags_folder)
    if suffix is None:
        suffix = [".yaml", ".yml"]
    candidate_dag_files = []
    for suf in suffix:
        candidate_dag_files = chain(
            candidate_dag_files, Path(dags_folder).rglob(f"*{suf}")
        )

    for config_file_path in candidate_dag_files:
        config_file_abs_path = str(config_file_path.absolute())
        DagFactory(config_file_abs_path).generate_dags(globals_dict)
        logging.info("DAG loaded: %s", config_file_path)<|MERGE_RESOLUTION|>--- conflicted
+++ resolved
@@ -1,25 +1,15 @@
 """Module contains code for loading a DagFactory config and generating DAGs"""
-<<<<<<< HEAD
 import datetime
-import logging
-import os
 import traceback
-from typing import Any, Dict, Optional, Union, List
-=======
 import logging
 import os
 from itertools import chain
 from pathlib import Path
 from typing import Any, Dict, List, Optional, Union
->>>>>>> bdb2b773
 
 import pendulum
 import yaml
-<<<<<<< HEAD
-from airflow.configuration import conf
-=======
 from airflow.configuration import conf as airflow_conf
->>>>>>> bdb2b773
 from airflow.models import DAG
 from airflow.operators.dummy import DummyOperator
 
@@ -45,8 +35,8 @@
     :type config: dict
     """
 
-    DAGBAG_IMPORT_ERROR_TRACEBACKS = conf.getboolean('core', 'dagbag_import_error_tracebacks')
-    DAGBAG_IMPORT_ERROR_TRACEBACK_DEPTH = conf.getint('core', 'dagbag_import_error_traceback_depth')
+    DAGBAG_IMPORT_ERROR_TRACEBACKS = airflow_conf.getboolean('core', 'dagbag_import_error_tracebacks')
+    DAGBAG_IMPORT_ERROR_TRACEBACK_DEPTH = airflow_conf.getint('core', 'dagbag_import_error_traceback_depth')
 
     def __init__(
             self,
