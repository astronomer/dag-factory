"""Module contains code for loading a DagFactory config and generating DAGs"""

import logging
import os
from itertools import chain
from pathlib import Path
from typing import Any, Dict, List, Optional, Union

import yaml
from airflow.configuration import conf as airflow_conf
from airflow.models import DAG
from packaging import version

from dagfactory.dagbuilder import DagBuilder
from dagfactory.exceptions import DagFactoryConfigException, DagFactoryException
from dagfactory.utils import cast_with_type, update_yaml_structure

try:
    from airflow.version import version as AIRFLOW_VERSION
except ImportError:  # pragma: no cover
    from airflow import __version__ as AIRFLOW_VERSION

# these are params that cannot be a dag name
SYSTEM_PARAMS: List[str] = ["default", "task_groups"]


class DagFactory:
    """
    Takes a YAML config or a python dictionary and generates DAGs.

    :param config_filepath: the filepath of the DAG factory YAML config file.
        Must be absolute path to file. Cannot be used with `config`.
    :type config_filepath: str
    :param config: DAG factory config dictionary. Cannot be user with `config_filepath`.
    :type config: dict
    """

    def __init__(
        self,
        config_filepath: Optional[str] = None,
        config: Optional[dict] = None,
        default_args_config_path: str = airflow_conf.get("core", "dags_folder"),
    ) -> None:
        assert bool(config_filepath) ^ bool(config), "Either `config_filepath` or `config` should be provided"
        self.default_args_config_path = default_args_config_path
        if config_filepath:
            DagFactory._validate_config_filepath(config_filepath=config_filepath)
            self.config: Dict[str, Any] = DagFactory._load_dag_config(config_filepath=config_filepath)
        if config:
            self.config: Dict[str, Any] = config

    def _load_yaml_config(self, config_filepath: str) -> Dict[str, Any]:
        """For loading yaml config file, including DAG config and default args config."""
        def __join(loader: yaml.FullLoader, node: yaml.Node) -> str:
            seq = loader.construct_sequence(node)
            return "".join([str(i) for i in seq])

        def __or(loader: yaml.FullLoader, node: yaml.Node) -> str:
            seq = loader.construct_sequence(node)
            return " | ".join([f"({str(i)})" for i in seq])

        def __and(loader: yaml.FullLoader, node: yaml.Node) -> str:
            seq = loader.construct_sequence(node)
            return " & ".join([f"({str(i)})" for i in seq])

        yaml.add_constructor("!join", __join, yaml.FullLoader)
        yaml.add_constructor("!or", __or, yaml.FullLoader)
        yaml.add_constructor("!and", __and, yaml.FullLoader)

        with open(config_filepath, "r", encoding="utf-8") as fp:
            config_with_env = os.path.expandvars(fp.read())
            config: Dict[str, Any] = yaml.load(stream=config_with_env, Loader=yaml.FullLoader)
        return config


    def _global_default_args(self) -> Optional[Dict[str, Any]]:
        """If a defaults.yml exists, use this as the global default arguments (to be applied to each DAG)."""
        default_args_yml = Path(self.default_args_config_path) / "defaults.yml"

        if default_args_yml.exists():
            return self._load_yaml_config(default_args_yml)

    @staticmethod
    def _serialise_config_md(dag_name, dag_config, default_config):
        # Remove empty task_groups if it exists
        # We inject it if not supply by user
        # https://github.com/astronomer/dag-factory/blob/e53b456d25917b746d28eecd1e896595ae0ee62b/dagfactory/dagfactory.py#L102
        if dag_config.get("task_groups") == {}:
            del dag_config["task_groups"]

        # Convert default_config to YAML format
        default_config = {"default": default_config}
        default_config_yaml = yaml.dump(default_config, default_flow_style=False, allow_unicode=True, sort_keys=False)

        # Convert dag_config to YAML format
        dag_config = {dag_name: dag_config}
        dag_config_yaml = yaml.dump(dag_config, default_flow_style=False, allow_unicode=True, sort_keys=False)

        # Combine the two YAML outputs with appropriate formatting
        dag_yml = default_config_yaml + "\n" + dag_config_yaml

        return dag_yml

    @staticmethod
    def _validate_config_filepath(config_filepath: str) -> None:
        """
        Validates config file path is absolute
        """
        if not os.path.isabs(config_filepath):
            raise DagFactoryConfigException("DAG Factory `config_filepath` must be absolute path")

    def _load_dag_config(self, config_filepath: str) -> Dict[str, Any]:
        """
        Loads DAG config file to dictionary

        :returns: dict from YAML config file
        """
        # pylint: disable=consider-using-with
        try:
<<<<<<< HEAD
            config = self._load_yaml_config(config_filepath)
            # This will only invoke in the CI
            # Make yaml DAG compatible for Airflow 3
            if version.parse(AIRFLOW_VERSION) >= version.parse("3.0.0") and os.getenv("AUTO_CONVERT_TO_AF3"):
                config = update_yaml_structure(config)
=======

            def __join(loader: yaml.FullLoader, node: yaml.Node) -> str:
                seq = loader.construct_sequence(node)
                return "".join([str(i) for i in seq])

            def __or(loader: yaml.FullLoader, node: yaml.Node) -> str:
                seq = loader.construct_sequence(node)
                return " | ".join([f"({str(i)})" for i in seq])

            def __and(loader: yaml.FullLoader, node: yaml.Node) -> str:
                seq = loader.construct_sequence(node)
                return " & ".join([f"({str(i)})" for i in seq])

            yaml.add_constructor("!join", __join, yaml.FullLoader)
            yaml.add_constructor("!or", __or, yaml.FullLoader)
            yaml.add_constructor("!and", __and, yaml.FullLoader)

            with open(config_filepath, "r", encoding="utf-8") as fp:
                config_with_env = os.path.expandvars(fp.read())
                config: Dict[str, Any] = yaml.load(stream=config_with_env, Loader=yaml.FullLoader)
                config = cast_with_type(config)

                # This will only invoke in the CI
                # Make yaml DAG compatible for Airflow 3
                if version.parse(AIRFLOW_VERSION) >= version.parse("3.0.0") and os.getenv("AUTO_CONVERT_TO_AF3"):
                    config = update_yaml_structure(config)
>>>>>>> 5c34dc19

        except Exception as err:
            raise DagFactoryConfigException("Invalid DAG Factory config file") from err
        return config

    def get_dag_configs(self) -> Dict[str, Dict[str, Any]]:
        """
        Returns configuration for each the DAG in factory

        :returns: dict with configuration for dags
        """
        return {dag: self.config[dag] for dag in self.config.keys() if dag not in SYSTEM_PARAMS}

    def get_default_config(self) -> Dict[str, Any]:
        """
        Returns defaults for the DAG factory. If no defaults exist, returns empty dict.

        :returns: dict with default configuration
        """
        return self.config.get("default", {})

    def build_dags(self) -> Dict[str, DAG]:
        """Build DAGs using the config file."""
        dag_configs: Dict[str, Dict[str, Any]] = self.get_dag_configs()
        global_default_args = self._global_default_args()
        default_config: Dict[str, Any] = self.get_default_config()

        # If global_default_args is None, then default_config will remain as is. Otherwise, we'll (try) go ahead and
        # update the default args using global_default_args
        if isinstance(global_default_args, dict):
            # Previously, default_config was being overwritten completely to only container the default_args
            # key-value pair. This was updated as part of issue-295 to not overwrite the entire default_config
            # dictionary, and instead update the default_args key-value pair of the default_config dictionary
            default_config["default_args"] = {
                **global_default_args.get("default_args", {}),
                **default_config.get("default_args", {}),
            }

        dags: Dict[str, Any] = {}

        for dag_name, dag_config in dag_configs.items():
            dag_config["task_groups"] = dag_config.get("task_groups", {})
            dag_builder: DagBuilder = DagBuilder(
                dag_name=dag_name,
                dag_config=dag_config,
                default_config=default_config,
                yml_dag=self._serialise_config_md(dag_name, dag_config, default_config),
            )
            try:
                dag: Dict[str, Union[str, DAG]] = dag_builder.build()
                dags[dag["dag_id"]]: DAG = dag["dag"]
            except Exception as err:
                raise DagFactoryException(f"Failed to generate dag {dag_name}: {err}") from err

        return dags

    # pylint: disable=redefined-builtin
    @staticmethod
    def register_dags(dags: Dict[str, DAG], globals: Dict[str, Any]) -> None:
        """Adds `dags` to `globals` so Airflow can discover them.

        :param dags: Dict of DAGs to be registered.
        :param globals: The globals() from the file used to generate DAGs. The dag_id
            must be passed into globals() for Airflow to import
        """
        for dag_id, dag in dags.items():
            globals[dag_id]: DAG = dag

    def generate_dags(self, globals: Dict[str, Any]) -> None:
        """
        Generates DAGs from YAML config

        :param globals: The globals() from the file used to generate DAGs. The dag_id
            must be passed into globals() for Airflow to import
        """
        dags: Dict[str, Any] = self.build_dags()
        self.register_dags(dags, globals)

    def clean_dags(self, globals: Dict[str, Any]) -> None:
        """
        Clean old DAGs that are not on YAML config but were auto-generated through dag-factory

        :param globals: The globals() from the file used to generate DAGs. The dag_id
            must be passed into globals() for Airflow to import
        """
        dags: Dict[str, Any] = self.build_dags()

        # filter dags that exists in globals and is auto-generated by dag-factory
        dags_in_globals: Dict[str, Any] = {}
        for k, glb in globals.items():
            if isinstance(glb, DAG) and hasattr(glb, "is_dagfactory_auto_generated"):
                dags_in_globals[k] = glb

        # finding dags that doesn't exist anymore
        dags_to_remove: List[str] = list(set(dags_in_globals) - set(dags))

        # removing dags from DagBag
        for dag_to_remove in dags_to_remove:
            del globals[dag_to_remove]


def load_yaml_dags(
    globals_dict: Dict[str, Any],
    dags_folder: str = airflow_conf.get("core", "dags_folder"),
    default_args_config_path: str = airflow_conf.get("core", "dags_folder"),
    suffix=None,
):
    """
    Loads all the yaml/yml files in the dags folder

    The dags folder is defaulted to the airflow dags folder if unspecified.
    And the prefix is set to yaml/yml by default. However, it can be
    interesting to load only a subset by setting a different suffix.

    :param globals_dict: The globals() from the file used to generate DAGs
    :param dags_folder: Path to the folder you want to get recursively scanned
    :param default_args_config_path: The Folder path where defaults.yml exist.
    :param suffix: file suffix to filter `in` what files to scan for dags
    """
    # chain all file suffixes in a single iterator
    logging.info("Loading DAGs from %s", dags_folder)
    if suffix is None:
        suffix = [".yaml", ".yml"]
    candidate_dag_files = []
    for suf in suffix:
        candidate_dag_files = list(chain(candidate_dag_files, Path(dags_folder).rglob(f"*{suf}")))
    for config_file_path in candidate_dag_files:
        config_file_abs_path = str(config_file_path.absolute())
        logging.info("Loading %s", config_file_abs_path)
        try:
            factory = DagFactory(config_file_abs_path, default_args_config_path=default_args_config_path)
            factory.generate_dags(globals_dict)
        except Exception:  # pylint: disable=broad-except
            logging.exception("Failed to load dag from %s", config_file_path)
        else:
            logging.info("DAG loaded: %s", config_file_path)<|MERGE_RESOLUTION|>--- conflicted
+++ resolved
@@ -70,6 +70,7 @@
         with open(config_filepath, "r", encoding="utf-8") as fp:
             config_with_env = os.path.expandvars(fp.read())
             config: Dict[str, Any] = yaml.load(stream=config_with_env, Loader=yaml.FullLoader)
+            config = cast_with_type(config)
         return config
 
 
@@ -117,40 +118,11 @@
         """
         # pylint: disable=consider-using-with
         try:
-<<<<<<< HEAD
             config = self._load_yaml_config(config_filepath)
             # This will only invoke in the CI
             # Make yaml DAG compatible for Airflow 3
             if version.parse(AIRFLOW_VERSION) >= version.parse("3.0.0") and os.getenv("AUTO_CONVERT_TO_AF3"):
                 config = update_yaml_structure(config)
-=======
-
-            def __join(loader: yaml.FullLoader, node: yaml.Node) -> str:
-                seq = loader.construct_sequence(node)
-                return "".join([str(i) for i in seq])
-
-            def __or(loader: yaml.FullLoader, node: yaml.Node) -> str:
-                seq = loader.construct_sequence(node)
-                return " | ".join([f"({str(i)})" for i in seq])
-
-            def __and(loader: yaml.FullLoader, node: yaml.Node) -> str:
-                seq = loader.construct_sequence(node)
-                return " & ".join([f"({str(i)})" for i in seq])
-
-            yaml.add_constructor("!join", __join, yaml.FullLoader)
-            yaml.add_constructor("!or", __or, yaml.FullLoader)
-            yaml.add_constructor("!and", __and, yaml.FullLoader)
-
-            with open(config_filepath, "r", encoding="utf-8") as fp:
-                config_with_env = os.path.expandvars(fp.read())
-                config: Dict[str, Any] = yaml.load(stream=config_with_env, Loader=yaml.FullLoader)
-                config = cast_with_type(config)
-
-                # This will only invoke in the CI
-                # Make yaml DAG compatible for Airflow 3
-                if version.parse(AIRFLOW_VERSION) >= version.parse("3.0.0") and os.getenv("AUTO_CONVERT_TO_AF3"):
-                    config = update_yaml_structure(config)
->>>>>>> 5c34dc19
 
         except Exception as err:
             raise DagFactoryConfigException("Invalid DAG Factory config file") from err
