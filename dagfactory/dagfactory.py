--- conflicted
+++ resolved
@@ -50,36 +50,7 @@
             self.config: Dict[str, Any] = self._load_dag_config(config_filepath=config_filepath)
         if config:
             self.config: Dict[str, Any] = config
-
-<<<<<<< HEAD
-    def _load_yaml_config(self, config_filepath: str) -> Dict[str, Any]:
-        """For loading yaml config file, including DAG config and default args config."""
-
-        def __join(loader: yaml.FullLoader, node: yaml.Node) -> str:
-            seq = loader.construct_sequence(node)
-            return "".join([str(i) for i in seq])
-
-        def __or(loader: yaml.FullLoader, node: yaml.Node) -> str:
-            seq = loader.construct_sequence(node)
-            return " | ".join([f"({str(i)})" for i in seq])
-
-        def __and(loader: yaml.FullLoader, node: yaml.Node) -> str:
-            seq = loader.construct_sequence(node)
-            return " & ".join([f"({str(i)})" for i in seq])
-
-        yaml.add_constructor("!join", __join, yaml.FullLoader)
-        yaml.add_constructor("!or", __or, yaml.FullLoader)
-        yaml.add_constructor("!and", __and, yaml.FullLoader)
-
-        with open(config_filepath, "r", encoding="utf-8") as fp:
-            config_with_env = os.path.expandvars(fp.read())
-            config: Dict[str, Any] = yaml.load(stream=config_with_env, Loader=yaml.FullLoader)
-            config = cast_with_type(config)
-        return config
-
-    def _global_default_args(self) -> Optional[Dict[str, Any]]:
-        """If a defaults.yml exists, use this as the global default arguments (to be applied to each DAG)."""
-=======
+              
         # These default args are a bit different; these are not the "default" structure that is applied to certain DAGs.
         # These are in-fact the "default" default_args
         if default_args:
@@ -94,6 +65,31 @@
         self.default_args_config_path: str = default_args_config_path
         self.default_args: Optional[dict] = default_args
 
+    def _load_yaml_config(self, config_filepath: str) -> Dict[str, Any]:
+        """For loading yaml config file, including DAG config and default args config."""
+
+        def __join(loader: yaml.FullLoader, node: yaml.Node) -> str:
+            seq = loader.construct_sequence(node)
+            return "".join([str(i) for i in seq])
+
+        def __or(loader: yaml.FullLoader, node: yaml.Node) -> str:
+            seq = loader.construct_sequence(node)
+            return " | ".join([f"({str(i)})" for i in seq])
+
+        def __and(loader: yaml.FullLoader, node: yaml.Node) -> str:
+            seq = loader.construct_sequence(node)
+            return " & ".join([f"({str(i)})" for i in seq])
+
+        yaml.add_constructor("!join", __join, yaml.FullLoader)
+        yaml.add_constructor("!or", __or, yaml.FullLoader)
+        yaml.add_constructor("!and", __and, yaml.FullLoader)
+
+        with open(config_filepath, "r", encoding="utf-8") as fp:
+            config_with_env = os.path.expandvars(fp.read())
+            config: Dict[str, Any] = yaml.load(stream=config_with_env, Loader=yaml.FullLoader)
+            config = cast_with_type(config)
+        return config
+
     def _global_default_args(self):
         """
         If self.default_args exists, use this as the global default_args (to be applied to each DAG). Otherwise, fall
@@ -102,7 +98,6 @@
         if self.default_args:
             return self.default_args
 
->>>>>>> d9023b04
         default_args_yml = Path(self.default_args_config_path) / "defaults.yml"
 
         if default_args_yml.exists():
