"""Module contains the version of dag-factory"""
<<<<<<< HEAD
__version__ = "0.15.0-peloton-rev-7"
=======
__version__ = "0.17.1"
>>>>>>> bdb2b773
<|MERGE_RESOLUTION|>--- conflicted
+++ resolved
@@ -1,6 +1,2 @@
 """Module contains the version of dag-factory"""
-<<<<<<< HEAD
-__version__ = "0.15.0-peloton-rev-7"
-=======
-__version__ = "0.17.1"
->>>>>>> bdb2b773
+__version__ = "0.17.1-peloton-rev-7"