--- conflicted
+++ resolved
@@ -53,10 +53,7 @@
       - configuration/environment_variables.md
       - configuration/defaults.md
       - configuration/params.md
-<<<<<<< HEAD
       - configuration/jinja2_template.md
-=======
->>>>>>> b0d9aeaf
       - configuration/schedule.md
   - Features:
       - features/dynamic_tasks.md
