--- conflicted
+++ resolved
@@ -16,18 +16,3 @@
       dependencies: [ task_1 ]
       inlets: [ 's3://bucket_example/raw/dataset2_source.json' ]
       outlets: [ 's3://bucket_example/raw/dataset2.json' ]
-<<<<<<< HEAD
-consumer_dag:
-  default_args:
-    owner: "example_owner"
-    retries: 1
-    start_date: '2024-01-01'
-  description: "Example DAG consumer simple datasets"
-  schedule: [ 's3://bucket_example/raw/dataset1.json', 's3://bucket_example/raw/dataset2.json' ]
-  catchup: false
-  tasks:
-    - task_id: "task_1"
-      operator: airflow.operators.bash.BashOperator
-      bash_command: "echo 'consumer datasets'"
-=======
->>>>>>> c1d7af18
