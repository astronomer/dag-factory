# DAG Factory documentation

Everything you need to know about how to build Apache Airflow® workflows using YAML files.

## Getting started

Are you new to DAG Factory? This is the place to start!

<<<<<<< HEAD
* [DAG Factory at a glance]()
* [Install guide]()
* [Using YAML instead of Python](./comparison/index.md)
    * [Traditional Airflow Operators](./comparison/traditional_operators.md)
    * [TaskFlow API](./comparison/taskflow_api.md)

=======
* DAG Factory at a glance
* Install guide
* Using YAML instead of Python
  * Traditional Airflow Operators]
  * TaskFlow API
>>>>>>> 2a4caa7b

## Features

* Configuring your workflows
  * Environment variables
  * Defaults
* Defining actions upon task states
  * Callbacks
* Dynamically creating tasks during runtime
  * Dynamic task mapping

## Getting help

Having trouble? We'd like to help!

* Report bugs, questions and feature requests in our [ticket tracker](https://github.com/astronomer/dag-factory/issues).

## Contributing

DAG Factory is an Open-Source project. Learn about its development process and about how you can contribute:

* Contributing to DAG Factory
* [Github repository](https://github.com/astronomer/dag-factory/)

## License

To learn more about the terms and conditions for use, reproduction and distribution, read the [Apache License 2.0](https://github.com/astronomer/dag-factory/blob/main/LICENSE).

## Privacy Notice

This project follows [Astronomer's Privacy Policy](https://www.astronomer.io/privacy/).

For further information, [read this](https://github.com/astronomer/dag-factory/blob/main/PRIVACY_NOTICE.md)<|MERGE_RESOLUTION|>--- conflicted
+++ resolved
@@ -6,20 +6,11 @@
 
 Are you new to DAG Factory? This is the place to start!
 
-<<<<<<< HEAD
-* [DAG Factory at a glance]()
-* [Install guide]()
+* DAG Factory at a glance
+* Install guide
 * [Using YAML instead of Python](./comparison/index.md)
     * [Traditional Airflow Operators](./comparison/traditional_operators.md)
     * [TaskFlow API](./comparison/taskflow_api.md)
-
-=======
-* DAG Factory at a glance
-* Install guide
-* Using YAML instead of Python
-  * Traditional Airflow Operators]
-  * TaskFlow API
->>>>>>> 2a4caa7b
 
 ## Features
 
