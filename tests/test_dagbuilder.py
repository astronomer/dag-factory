import datetime
import functools
import os
from pathlib import Path
from unittest.mock import mock_open, patch

import pendulum
import pytest
from airflow import DAG
from packaging import version

from dagfactory.dagbuilder import Dataset

try:
    from airflow.providers.http.sensors.http import HttpSensor
except ImportError:
    from airflow.sensors.http_sensor import HttpSensor

try:
    from airflow.sensors.sql_sensor import SqlSensor
except ImportError:
    from airflow.providers.common.sql.sensors.sql import SqlSensor

try:
    from airflow.operators.bash import BashOperator
except ImportError:
    from airflow.operators.bash_operator import BashOperator

try:
    from airflow.operators.python import PythonOperator
except ImportError:
    from airflow.operators.python_operator import PythonOperator

try:
    from airflow.version import version as AIRFLOW_VERSION
except ImportError:
    from airflow import __version__ as AIRFLOW_VERSION

from dagfactory import dagbuilder

if version.parse(AIRFLOW_VERSION) >= version.parse("2.3.0"):
    from airflow.models import MappedOperator
else:
    MappedOperator = None
# pylint: disable=ungrouped-imports,invalid-name

here = Path(__file__).parent

PROJECT_ROOT_PATH = str(here.parent)
UTC = pendulum.timezone("UTC")

DEFAULT_CONFIG = {
    "default_args": {
        "owner": "default_owner",
        "start_date": datetime.date(2018, 3, 1),
        "end_date": datetime.date(2018, 3, 5),
        "retries": 1,
        "retry_delay_sec": 300,
    },
    "concurrency": 1,
    "max_active_runs": 1,
    "dagrun_timeout_sec": 600,
    "schedule_interval": "0 1 * * *",
}
DAG_CONFIG = {
    "doc_md": "##here is a doc md string",
    "default_args": {"owner": "custom_owner"},
    "description": "this is an example dag",
    "schedule_interval": "0 3 * * *",
    "tags": ["tag1", "tag2"],
    "render_template_as_native_obj": True,
    "tasks": {
        "task_1": {
            "operator": "airflow.operators.bash_operator.BashOperator",
            "bash_command": "echo 1",
            "execution_timeout_secs": 5,
        },
        "task_2": {
            "operator": "airflow.operators.bash_operator.BashOperator",
            "bash_command": "echo 2",
            "dependencies": ["task_1"],
        },
        "task_3": {
            "operator": "airflow.operators.bash_operator.BashOperator",
            "bash_command": "echo 3",
            "dependencies": ["task_1"],
        },
    },
}
DAG_CONFIG_TASK_GROUP = {
    "default_args": {"owner": "custom_owner"},
    "schedule_interval": "0 3 * * *",
    "task_groups": {
        "task_group_1": {
            "tooltip": "this is a task group",
            "dependencies": ["task_1"],
        },
        "task_group_2": {
            "dependencies": ["task_group_1"],
        },
        "task_group_3": {},
    },
    "tasks": {
        "task_1": {
            "operator": "airflow.operators.bash_operator.BashOperator",
            "bash_command": "echo 1",
        },
        "task_2": {
            "operator": "airflow.operators.bash_operator.BashOperator",
            "bash_command": "echo 2",
            "task_group_name": "task_group_1",
        },
        "task_3": {
            "operator": "airflow.operators.bash_operator.BashOperator",
            "bash_command": "echo 3",
            "task_group_name": "task_group_1",
            "dependencies": ["task_2"],
        },
        "task_4": {
            "operator": "airflow.operators.bash_operator.BashOperator",
            "bash_command": "echo 4",
            "dependencies": ["task_group_1"],
        },
        "task_5": {
            "operator": "airflow.operators.bash_operator.BashOperator",
            "bash_command": "echo 5",
            "task_group_name": "task_group_2",
        },
        "task_6": {
            "operator": "airflow.operators.bash_operator.BashOperator",
            "bash_command": "echo 6",
            "task_group_name": "task_group_2",
            "dependencies": ["task_5"],
        },
    },
}
DAG_CONFIG_DYNAMIC_TASK_MAPPING = {
    "default_args": {"owner": "custom_owner"},
    "description": "This is an example dag with dynamic task mapping",
    "schedule_interval": "0 4 * * *",
    "tasks": {
        "request": {
            "operator": "airflow.operators.python_operator.PythonOperator",
            "python_callable_name": "example_task_mapping",
            "python_callable_file": os.path.realpath(__file__),
        },
        "process_1": {
            "operator": "airflow.operators.python_operator.PythonOperator",
            "python_callable_name": "expand_task",
            "python_callable_file": os.path.realpath(__file__),
            "partial": {"op_kwargs": {"test_id": "test"}},
            "expand": {"op_args": {"request_output": "request.output"}},
        },
    },
}

DAG_CONFIG_CALLBACKS = {
    "doc_md": "##here is a doc md string",
    "default_args": {
        "owner": "custom_owner",
        "on_execute_callback": f"{__name__}.print_context_callback",
        "on_success_callback": f"{__name__}.print_context_callback",
        "on_failure_callback": f"{__name__}.print_context_callback",
        "on_retry_callback": f"{__name__}.print_context_callback",
        "on_skipped_callback": f"{__name__}.print_context_callback",
    },
    "description": "this is an example dag",
    "schedule_interval": "0 3 * * *",
    "tags": ["tag1", "tag2"],
    # This includes each of the four options (str function, str function with params, file and name, provider)
    "on_execute_callback": f"{__name__}.print_context_callback",
    "on_success_callback": {
        "callback": f"{__name__}.empty_callback_with_params",
        "param_1": "value_1",
        "param_2": "value_2",
    },
    "on_failure_callback_name": "print_context_callback",
    "on_failure_callback_file": __file__,
    "sla_miss_callback": {
        "callback": "airflow.providers.slack.notifications.slack.send_slack_notification",
        "slack_conn_id": "slack_conn_id",
        "text": f"""Sample callback text.""",
        "channel": "#channel",
        "username": "username",
    },
    "tasks": {
        "task_1": {  # Make sure that default_args are applied to this Task
            "operator": "airflow.operators.bash_operator.BashOperator",
            "bash_command": "echo 1",
            "execution_timeout_secs": 5,
        }
    },
}

DAG_CONFIG_TASK_GROUP_WITH_CALLBACKS = {
    "default_args": {
        "owner": "custom_owner",
        "on_failure_callback": {  # Include this to assert that these are overridden by TaskGroup callbacks
            "callback": f"{__name__}.empty_callback_with_params",
            "param_1": "value_1",
            "param_2": "value_2",
        },
    },
<<<<<<< HEAD
=======
    "description": "this is an example dag",
    "schedule_interval": "0 3 * * *",
    "tags": ["tag1", "tag2"],
    "on_failure_callback": {
        "callback": f"{__name__}.empty_callback_with_params",
        "param_1": "value_1",
        "param_2": "value_2",
    },
    "tasks": {
        "task_1": {
            "operator": "airflow.operators.bash_operator.BashOperator",
            "bash_command": "echo 1",
            "execution_timeout_secs": 5,
        },
    },
}

DAG_CONFIG_PROVIDER_CALLBACK_WITH_PARAMETERS = {
    "doc_md": "##here is a doc md string",
    "default_args": {
        "owner": "custom_owner",
        "on_failure_callback": {
            "callback": "airflow.providers.slack.notifications.slack.send_slack_notification",
            "slack_conn_id": "slack_conn_id",
            "text": f"""
                Sample, multi-line callback text.
            """,
            "channel": "#channel",
            "username": "username",
        },
    },
    "description": "this is an example dag",
    "schedule_interval": "0 3 * * *",
    "tags": ["tag1", "tag2"],
    "tasks": {
        "task_1": {
            "operator": "airflow.operators.bash_operator.BashOperator",
            "bash_command": "echo 1",
            "execution_timeout_secs": 5,
        },
    },
}

UTC = pendulum.timezone("UTC")

DAG_CONFIG_TASK_GROUP_WITH_CALLBACKS = {
    "default_args": {"owner": "custom_owner"},
>>>>>>> 017bc307
    "schedule_interval": "0 3 * * *",
    "task_groups": {
        "task_group_1": {
            "tooltip": "this is a task group",
            "default_args": {
                "on_execute_callback": f"{__name__}.print_context_callback",
                "on_success_callback": f"{__name__}.print_context_callback",
                "on_failure_callback": f"{__name__}.print_context_callback",
                "on_retry_callback": f"{__name__}.print_context_callback",
                "on_skip_callback": f"{__name__}.print_context_callback",  # Throwing this in for good measure
            },
        },
    },
    "tasks": {
        "task_1": {
            "operator": "airflow.operators.bash_operator.BashOperator",
            "bash_command": "echo 1",
            "task_group_name": "task_group_1",
        },
        "task_2": {
            "operator": "airflow.operators.bash_operator.BashOperator",
            "bash_command": "echo 2",
            "task_group_name": "task_group_1",
            "on_failure_callback": {
                "callback": f"{__name__}.empty_callback_with_params",
                "param_1": "value_1",
                "param_2": "value_2",
            },
        },
        "task_3": {
            "operator": "airflow.operators.bash_operator.BashOperator",
            "bash_command": "echo 3",
            "task_group_name": "task_group_1",
            "dependencies": ["task_2"],
        },
        # This is not part of the TaskGroup, we'll add additional callbacks here. These are going to include:
        # - String with no parameters
        # - String with parameters
        # - File name and path
        # - Provider callback
        "task_4": {
            "operator": "airflow.operators.bash_operator.BashOperator",
            "bash_command": "echo 4",
            "dependencies": ["task_group_1"],
            "on_execute_callback": f"{__name__}.print_context_callback",
            "on_success_callback": {
                "callback": f"{__name__}.empty_callback_with_params",
                "param_1": "value_1",
                "param_2": "value_2",
            },
            "on_failure_callback_name": "print_context_callback",
            "on_failure_callback_file": __file__,
            "on_retry_callback": {
                "callback": "airflow.providers.slack.notifications.slack.send_slack_notification",
                "slack_conn_id": "slack_conn_id",
                "text": f"""Sample callback text.""",
                "channel": "#channel",
                "username": "username",
            },
        },
    },
}


class MockTaskGroup:
    def __init__(self, **kwargs):
        for key, value in kwargs.items():
            setattr(self, key, value)


class MockPythonOperator(MockTaskGroup):
    """
    Mock PythonOperator
    """


def test_get_dag_params():
    td = dagbuilder.DagBuilder("test_dag", DAG_CONFIG, DEFAULT_CONFIG)
    expected = {
        "doc_md": "##here is a doc md string",
        "dag_id": "test_dag",
        "default_args": {
            "owner": "custom_owner",
            "start_date": datetime.datetime(2018, 3, 1, 0, 0, tzinfo=UTC),
            "end_date": datetime.datetime(2018, 3, 5, 0, 0, tzinfo=UTC),
            "retries": 1,
            "retry_delay": datetime.timedelta(seconds=300),
        },
        "description": "this is an example dag",
        "schedule_interval": "0 3 * * *",
        "concurrency": 1,
        "max_active_runs": 1,
        "dagrun_timeout": datetime.timedelta(seconds=600),
        "render_template_as_native_obj": True,
        "tags": ["tag1", "tag2"],
        "tasks": {
            "task_1": {
                "operator": "airflow.operators.bash_operator.BashOperator",
                "bash_command": "echo 1",
                "execution_timeout_secs": 5,
            },
            "task_2": {
                "operator": "airflow.operators.bash_operator.BashOperator",
                "bash_command": "echo 2",
                "dependencies": ["task_1"],
            },
            "task_3": {
                "operator": "airflow.operators.bash_operator.BashOperator",
                "bash_command": "echo 3",
                "dependencies": ["task_1"],
            },
        },
    }
    actual = td.get_dag_params()
    assert actual == expected


def test_get_dag_params_no_start_date():
    td = dagbuilder.DagBuilder("test_dag", {}, {})
    with pytest.raises(Exception):
        td.get_dag_params()


def test_make_task_valid():
    td = dagbuilder.DagBuilder("test_dag", DAG_CONFIG, DEFAULT_CONFIG)
    operator = "airflow.operators.bash_operator.BashOperator"
    task_params = {
        "task_id": "test_task",
        "bash_command": "echo 1",
        "execution_timeout_secs": 5,
    }
    actual = td.make_task(operator, task_params)
    assert actual.task_id == "test_task"
    assert actual.bash_command == "echo 1"
    assert isinstance(actual, BashOperator)


def test_make_task_bad_operator():
    td = dagbuilder.DagBuilder("test_dag", DAG_CONFIG, DEFAULT_CONFIG)
    operator = "not_real"
    task_params = {"task_id": "test_task", "bash_command": "echo 1"}
    with pytest.raises(Exception):
        td.make_task(operator, task_params)


def test_make_task_missing_required_param():
    td = dagbuilder.DagBuilder("test_dag", DAG_CONFIG, DEFAULT_CONFIG)
    operator = "airflow.operators.bash_operator.BashOperator"
    task_params = {"task_id": "test_task"}
    with pytest.raises(Exception):
        td.make_task(operator, task_params)


def print_test():
    print("test")


def expand_task(x, test_id):
    print(test_id)
    print(x)
    return [x]


def example_task_mapping():
    return [[1], [2], [3]]


def test_make_python_operator():
    td = dagbuilder.DagBuilder("test_dag", DAG_CONFIG, DEFAULT_CONFIG)
    operator = "airflow.operators.python_operator.PythonOperator"
    task_params = {
        "task_id": "test_task",
        "python_callable_name": "print_test",
        "python_callable_file": os.path.realpath(__file__),
    }
    actual = td.make_task(operator, task_params)
    assert actual.task_id == "test_task"
    assert callable(actual.python_callable)
    assert isinstance(actual, PythonOperator)


def test_make_python_operator_with_callable_str():
    td = dagbuilder.DagBuilder("test_dag", DAG_CONFIG, DEFAULT_CONFIG)
    operator = "airflow.operators.python_operator.PythonOperator"
    task_params = {
        "task_id": "test_task",
        "python_callable": "builtins.print",
    }
    actual = td.make_task(operator, task_params)
    assert actual.task_id == "test_task"
    assert callable(actual.python_callable)
    assert isinstance(actual, PythonOperator)


def test_make_python_operator_missing_param():
    td = dagbuilder.DagBuilder("test_dag", DAG_CONFIG, DEFAULT_CONFIG)
    operator = "airflow.operators.python_operator.PythonOperator"
    task_params = {"task_id": "test_task", "python_callable_name": "print_test"}
    with pytest.raises(Exception):
        td.make_task(operator, task_params)


def test_make_python_operator_missing_params():
    td = dagbuilder.DagBuilder("test_dag", DAG_CONFIG, DEFAULT_CONFIG)
    operator = "airflow.operators.python_operator.PythonOperator"
    task_params = {"task_id": "test_task"}
    with pytest.raises(Exception):
        td.make_task(operator, task_params)


def test_make_http_sensor():
    td = dagbuilder.DagBuilder("test_dag", DAG_CONFIG, DEFAULT_CONFIG)
    operator = "airflow.sensors.http_sensor.HttpSensor"
    task_params = {
        "task_id": "test_task",
        "http_conn_id": "test-http",
        "method": "GET",
        "endpoint": "",
        "response_check_name": "print_test",
        "response_check_file": os.path.realpath(__file__),
    }
    actual = td.make_task(operator, task_params)
    assert actual.task_id == "test_task"
    assert callable(actual.response_check)
    assert isinstance(actual, HttpSensor)


def test_make_http_sensor_lambda():
    td = dagbuilder.DagBuilder("test_dag", DAG_CONFIG, DEFAULT_CONFIG)
    operator = "airflow.sensors.http_sensor.HttpSensor"
    task_params = {
        "task_id": "test_task",
        "http_conn_id": "test-http",
        "method": "GET",
        "endpoint": "",
        "response_check_lambda": 'lambda response: "ok" in response.text',
    }
    actual = td.make_task(operator, task_params)
    assert actual.task_id == "test_task"
    assert callable(actual.response_check)
    assert isinstance(actual, HttpSensor)


def test_make_sql_sensor_success():
    td = dagbuilder.DagBuilder("test_dag", DAG_CONFIG, DEFAULT_CONFIG)
    operator = "airflow.sensors.sql_sensor.SqlSensor"
    task_params = {
        "task_id": "test_task",
        "conn_id": "test-sql",
        "sql": "SELECT 1 AS status;",
        "success_check_name": "print_test",
        "success_check_file": os.path.realpath(__file__),
    }
    actual = td.make_task(operator, task_params)
    assert actual.task_id == "test_task"
    assert callable(actual.success)
    assert isinstance(actual, SqlSensor)


def test_make_sql_sensor_success_lambda():
    td = dagbuilder.DagBuilder("test_dag", DAG_CONFIG, DEFAULT_CONFIG)
    operator = "airflow.sensors.sql_sensor.SqlSensor"
    task_params = {
        "task_id": "test_task",
        "conn_id": "test-sql",
        "sql": "SELECT 1 AS status;",
        "success_check_lambda": "lambda res: res > 0",
    }
    actual = td.make_task(operator, task_params)
    assert actual.task_id == "test_task"
    assert callable(actual.success)
    assert isinstance(actual, SqlSensor)


def test_make_sql_sensor_failure():
    td = dagbuilder.DagBuilder("test_dag", DAG_CONFIG, DEFAULT_CONFIG)
    operator = "airflow.sensors.sql_sensor.SqlSensor"
    task_params = {
        "task_id": "test_task",
        "conn_id": "test-sql",
        "sql": "SELECT 1 AS status;",
        "failure_check_name": "print_test",
        "failure_check_file": os.path.realpath(__file__),
    }
    actual = td.make_task(operator, task_params)
    assert actual.task_id == "test_task"
    assert not callable(actual.success)
    assert callable(actual.failure)
    assert isinstance(actual, SqlSensor)


def test_make_sql_sensor_failure_lambda():
    td = dagbuilder.DagBuilder("test_dag", DAG_CONFIG, DEFAULT_CONFIG)
    operator = "airflow.sensors.sql_sensor.SqlSensor"
    task_params = {
        "task_id": "test_task",
        "conn_id": "test-sql",
        "sql": "SELECT 1 AS status;",
        "failure_check_lambda": "lambda res: res > 0",
    }
    actual = td.make_task(operator, task_params)
    assert actual.task_id == "test_task"
    assert not callable(actual.success)
    assert callable(actual.failure)
    assert isinstance(actual, SqlSensor)


def test_make_http_sensor_missing_param():
    td = dagbuilder.DagBuilder("test_dag", DAG_CONFIG, DEFAULT_CONFIG)
    operator = "airflow.sensors.http_sensor.HttpSensor"
    task_params = {
        "task_id": "test_task",
        "http_conn_id": "test-http",
        "method": "GET",
        "endpoint": "",
        "response_check_name": "print_test",
    }
    with pytest.raises(Exception):
        td.make_task(operator, task_params)


def test_build():
    td = dagbuilder.DagBuilder("test_dag", DAG_CONFIG, DEFAULT_CONFIG)
    actual = td.build()
    assert actual["dag_id"] == "test_dag"
    assert isinstance(actual["dag"], DAG)
    assert len(actual["dag"].tasks) == 3
    assert actual["dag"].task_dict["task_1"].downstream_task_ids == {"task_2", "task_3"}
    if version.parse(AIRFLOW_VERSION) >= version.parse("1.10.8"):
        assert actual["dag"].tags == ["tag1", "tag2", "dagfactory"]


def test_get_dag_params_dag_with_task_group():
    td = dagbuilder.DagBuilder("test_dag", DAG_CONFIG_TASK_GROUP, DEFAULT_CONFIG)
    expected = {
        "default_args": {
            "owner": "custom_owner",
            "start_date": datetime.datetime(2018, 3, 1, 0, 0, tzinfo=UTC),
            "end_date": datetime.datetime(2018, 3, 5, 0, 0, tzinfo=UTC),
            "retries": 1,
            "retry_delay": datetime.timedelta(seconds=300),
        },
        "schedule_interval": "0 3 * * *",
        "task_groups": {
            "task_group_1": {
                "tooltip": "this is a task group",
                "dependencies": ["task_1"],
            },
            "task_group_2": {"dependencies": ["task_group_1"]},
            "task_group_3": {},
        },
        "tasks": {
            "task_1": {
                "operator": "airflow.operators.bash_operator.BashOperator",
                "bash_command": "echo 1",
            },
            "task_2": {
                "operator": "airflow.operators.bash_operator.BashOperator",
                "bash_command": "echo 2",
                "task_group_name": "task_group_1",
            },
            "task_3": {
                "operator": "airflow.operators.bash_operator.BashOperator",
                "bash_command": "echo 3",
                "task_group_name": "task_group_1",
                "dependencies": ["task_2"],
            },
            "task_4": {
                "operator": "airflow.operators.bash_operator.BashOperator",
                "bash_command": "echo 4",
                "dependencies": ["task_group_1"],
            },
            "task_5": {
                "operator": "airflow.operators.bash_operator.BashOperator",
                "bash_command": "echo 5",
                "task_group_name": "task_group_2",
            },
            "task_6": {
                "operator": "airflow.operators.bash_operator.BashOperator",
                "bash_command": "echo 6",
                "task_group_name": "task_group_2",
                "dependencies": ["task_5"],
            },
        },
        "concurrency": 1,
        "max_active_runs": 1,
        "dag_id": "test_dag",
        "dagrun_timeout": datetime.timedelta(seconds=600),
    }
    if version.parse(AIRFLOW_VERSION) < version.parse("2.0.0"):
        error_message = "`task_groups` key can only be used with Airflow 2.x.x"
        with pytest.raises(Exception, match=error_message):
            td.get_dag_params()
    else:
        assert td.get_dag_params() == expected


def test_build_task_groups():
    td = dagbuilder.DagBuilder("test_dag", DAG_CONFIG_TASK_GROUP, DEFAULT_CONFIG)
    if version.parse(AIRFLOW_VERSION) < version.parse("2.0.0"):
        error_message = "`task_groups` key can only be used with Airflow 2.x.x"
        with pytest.raises(Exception, match=error_message):
            td.build()
    else:
        actual = td.build()
        task_group_1 = {t for t in actual["dag"].task_dict if t.startswith("task_group_1")}
        task_group_2 = {t for t in actual["dag"].task_dict if t.startswith("task_group_2")}
        assert actual["dag_id"] == "test_dag"
        assert isinstance(actual["dag"], DAG)
        assert len(actual["dag"].tasks) == 6
        assert actual["dag"].task_dict["task_1"].downstream_task_ids == {"task_group_1.task_2"}
        assert actual["dag"].task_dict["task_group_1.task_2"].downstream_task_ids == {"task_group_1.task_3"}
        assert actual["dag"].task_dict["task_group_1.task_3"].downstream_task_ids == {
            "task_4",
            "task_group_2.task_5",
        }
        assert actual["dag"].task_dict["task_group_2.task_5"].downstream_task_ids == {
            "task_group_2.task_6",
        }
        assert {"task_group_1.task_2", "task_group_1.task_3"} == task_group_1
        assert {"task_group_2.task_5", "task_group_2.task_6"} == task_group_2


def test_build_task_groups_with_callbacks():
    td = dagbuilder.DagBuilder("test_dag", DAG_CONFIG_TASK_GROUP_WITH_CALLBACKS, DEFAULT_CONFIG)
    if version.parse(AIRFLOW_VERSION) < version.parse("2.2.0"):
        error_message = "`task_groups` key can only be used with Airflow 2.x.x"
        with pytest.raises(Exception, match=error_message):
            td.build()
    else:
        actual = td.build()
        assert actual["dag_id"] == "test_dag"
        assert isinstance(actual["dag"], DAG)
        assert callable(
            actual["dag"].task_group.get_task_group_dict()["task_group_1"].default_args["on_failure_callback"]
        )
        assert callable(
            actual["dag"].task_group.get_task_group_dict()["task_group_1"].default_args["on_execute_callback"]
        )
        assert callable(
            actual["dag"].task_group.get_task_group_dict()["task_group_1"].default_args["on_success_callback"]
        )
        assert callable(
            actual["dag"].task_group.get_task_group_dict()["task_group_1"].default_args["on_retry_callback"]
        )


@patch("dagfactory.dagbuilder.TaskGroup", new=MockTaskGroup)
def test_make_task_groups():
    task_group_dict = {
        "task_group": {
            "tooltip": "this is a task group",
        },
    }
    dag = "dag"
    task_groups = dagbuilder.DagBuilder.make_task_groups(task_group_dict, dag)
    expected = MockTaskGroup(tooltip="this is a task group", group_id="task_group", dag=dag)
    if version.parse(AIRFLOW_VERSION) < version.parse("2.0.0"):
        assert task_groups == {}
    else:
        assert task_groups["task_group"].__dict__ == expected.__dict__


def test_make_task_groups_empty():
    task_groups = dagbuilder.DagBuilder.make_task_groups({}, None)
    assert task_groups == {}


def print_context_callback(context, **kwargs):
    print(context)


def empty_callback_with_params(context, param_1, param_2, **kwargs):
    # Context is the first parameter passed into the callback
    print(param_1)
    print(param_2)


@pytest.mark.callbacks
def test_make_dag_with_callbacks():
    """
    test_make_dag_with_callbacks

    Validate that the DAG builds. Then, check callbacks configured at the DAG-level.
    """
    # Build the DAG if the Airflow version check is met
    td = dagbuilder.DagBuilder("test_dag", DAG_CONFIG_CALLBACKS, DEFAULT_CONFIG)
    dag = td.build()["dag"]  # Pull the actual DAG object, which can be used in

    # Validate the .set_callback() method works as expected when importing a string (for on_execute_callback)
    assert "on_execute_callback" in td.dag_config
    assert callable(td.dag_config["on_execute_callback"])
    assert td.dag_config["on_execute_callback"].__name__ == "print_context_callback"

    # Check on_success_callback, which is a function that is configured with two key-value pairs
    assert "on_success_callback" in td.dag_config
    assert isinstance(dag.on_success_callback, functools.partial)
    assert callable(dag.on_success_callback)
    assert dag.on_success_callback.func.__name__ == "empty_callback_with_params"
    assert "param_1" in dag.on_success_callback.keywords  # Check the parameters
    assert dag.on_success_callback.keywords["param_1"] == "value_1"
    assert "param_2" in dag.on_success_callback.keywords
    assert dag.on_success_callback.keywords["param_2"] == "value_2"

    # Verify that the callbacks have been set up properly per DAG after specifying:
    # - 'on_failure_callback_file' & 'on_failure_callback_name' for 'on_failure_callback'
    assert "on_failure_callback" in td.dag_config
    assert callable(dag.on_failure_callback)
    assert dag.on_failure_callback.__name__ == "print_context_callback"

    if version.parse(AIRFLOW_VERSION) >= version.parse("2.6.0"):
        from airflow.providers.slack.notifications.slack import send_slack_notification

        # Assert that sla_miss_callback is part of the dag_config. If it is, pull the callback and validate the config
        # of the Slack notifier
        assert "sla_miss_callback" in td.dag_config
        sla_miss_callback = td.dag_config["sla_miss_callback"]

        assert isinstance(sla_miss_callback, send_slack_notification)
        assert callable(sla_miss_callback)
        assert sla_miss_callback.slack_conn_id == "slack_conn_id"
        assert sla_miss_callback.channel == "#channel"
        assert sla_miss_callback.username == "username"


@pytest.mark.callbacks
def test_make_dag_with_callbacks_default_args():
    """
    test_make_dag_with_callbacks_default_args

    Check callbacks configured in default args.
    """
    td = dagbuilder.DagBuilder("test_dag", DAG_CONFIG_CALLBACKS, DEFAULT_CONFIG)
    dag = td.build()["dag"]
    default_args = td.dag_config["default_args"]  # Pull the default_args

    # Validate at the Task-level
    assert "task_1" in dag.task_dict
    task_1 = dag.task_dict["task_1"]

    # Validate the .set_callback() method works as expected when importing a string
    for callback_type in (
        "on_execute_callback",
        "on_success_callback",
        "on_failure_callback",
        "on_retry_callback",
        "on_skipped_callback",
    ):
        assert callback_type in default_args
        assert callable(default_args.get(callback_type))
        assert default_args.get(callback_type).__name__ == "print_context_callback"

        # Assert that these callbacks have been applied at the Task-level
        assert callback_type in task_1.__dict__
        assert callable(task_1.__dict__[callback_type])
        assert task_1.__dict__[callback_type].__name__ == "print_context_callback"


@pytest.mark.task_callbacks
def test_make_dag_with_task_group_callbacks():
    """
    test_dag_with_task_group_callbacks

    Test the DAG with callbacks configured at both the Task and the TaskGroup level. Note that callbacks configured in
    the default_args of a TaskGroup are applied to each of those Tasks. To do this, we'll use the config set in the
    DAG_CONFIG_TASK_GROUP_WITH_CALLBACKS variable. We'll want to test three things:

    1) The DAG is successfully built
    2) There appropriate number of Tasks that make up this DAG
    3) There is a TaskGroup configured as part of the DAG, which has Tasks assigned to that group
    """

    # Import the DAG using the callback config that was build above. Like in the XXX test, we'll check the version of
    # Airflow to ensure that TaskGroups can be built.
    td = dagbuilder.DagBuilder("test_dag", DAG_CONFIG_TASK_GROUP_WITH_CALLBACKS, DEFAULT_CONFIG)

    if version.parse(AIRFLOW_VERSION) < version.parse("2.2.0"):
        error_message = "`task_groups` key can only be used with Airflow 2.x.x"  # TODO: Apply this elsewhere
        with pytest.raises(Exception, match=error_message):
            td.build()
    else:
        dag = td.build()["dag"]  # Also, pull the dag

        # Basic checks to ensure the DAG was built as expected
        assert dag.task_count == 4
        assert dag.has_task_group("task_group_1")
        assert len([task for task in dag.task_dict.keys() if task.startswith("task_group_1")]) == 3
        assert (
            "task_group_1.task_1" in dag.task_dict
            and "task_group_1.task_2" in dag.task_dict
            and "task_group_1.task_3" in dag.task_dict
        )


@pytest.mark.callbacks
def test_dag_with_task_group_callbacks_default_args():
    """
    test_dag_with_task_group_callbacks_default_args

    Once the "build-ability" of the DAG configured in DAG_CONFIG_TASK_GROUP_WITH_CALLBACKS has been tested, we'll test
    the callbacks configured for this DAG. The following assertions will be made:
        - There are callbacks present in the default_args of the TaskGroup
        - These callbacks are "callable", and have the name print_context_callback
        - task_group_1.task_2 has overridden the on_failure_callback
        - task_2 uses the empty_callback_with_params function, which takes two arguments
    """
    # Import the DAG using the callback config that was build above. Previously, we matched the error message thrown
    # if the version was not met. Here, we'll pass testing
    td = dagbuilder.DagBuilder("test_dag", DAG_CONFIG_TASK_GROUP_WITH_CALLBACKS, DEFAULT_CONFIG)

    if version.parse(AIRFLOW_VERSION) >= version.parse("2.2.0"):
        dag = td.build()["dag"]  # Also, pull the dag

        # Now, loop through each of the callback types and validate
        task_group_default_args = dag.task_group_dict["task_group_1"].default_args

        # Test that the on_execute_callback configured in the default_args of the TaskGroup are passed down to the Tasks
        # grouped into task_group_1
        assert "on_execute_callback" in task_group_default_args and "on_failure_callback" in task_group_default_args
        assert callable(dag.task_dict["task_group_1.task_1"].on_execute_callback)
        assert dag.task_dict["task_group_1.task_1"].on_execute_callback.__name__ == "print_context_callback"

        # task_2 overrides the on_failure_callback configured in the default_args of task_group_1. Below, this is
        # validated but checking the type, "callab-ility", name, and parameters configured with it
        assert isinstance(dag.task_dict["task_group_1.task_2"].on_failure_callback, functools.partial)
        assert callable(dag.task_dict["task_group_1.task_2"].on_failure_callback)
        assert dag.task_dict["task_group_1.task_2"].on_failure_callback.func.__name__ == "empty_callback_with_params"
        assert "param_1" in dag.task_dict["task_group_1.task_2"].on_failure_callback.keywords
        assert dag.task_dict["task_group_1.task_2"].on_failure_callback.keywords.get("param_1") == "value_1"


@pytest.mark.callbacks
def test_dag_with_task_group_callbacks_tasks():
    """
    test_dag_with_task_group_callbacks_tasks
    """
    # Building the same DAG that was used for test_make_dag_with_task_group_callbacks and
    # test_dag_with_task_group_callbacks_default_args
    td = dagbuilder.DagBuilder("test_dag", DAG_CONFIG_TASK_GROUP_WITH_CALLBACKS, DEFAULT_CONFIG)

    if version.parse(AIRFLOW_VERSION) >= version.parse("2.2.0"):
        dag = td.build()["dag"]  # Also, pull the dag

        task_4 = dag.task_dict["task_4"]
        assert callable(task_4.on_execute_callback)
        assert task_4.on_execute_callback.__name__ == "print_context_callback"

        assert isinstance(task_4.on_success_callback, functools.partial)
        assert callable(task_4.on_success_callback)
        assert task_4.on_success_callback.func.__name__ == "empty_callback_with_params"
        assert "param_2" in task_4.on_success_callback.keywords
        assert task_4.on_success_callback.keywords["param_2"] == "value_2"

        assert callable(task_4.on_failure_callback)
        assert task_4.on_failure_callback.__name__ == "print_context_callback"

        if version.parse(AIRFLOW_VERSION) >= version.parse("2.6.0"):
            from airflow.providers.slack.notifications.slack import send_slack_notification

            assert isinstance(task_4.on_retry_callback, send_slack_notification)
            assert callable(task_4.on_retry_callback)
            assert task_4.on_retry_callback.slack_conn_id == "slack_conn_id"
            assert task_4.on_retry_callback.channel == "#channel"
            assert task_4.on_retry_callback.username == "username"


def test_make_timetable():
    if version.parse(AIRFLOW_VERSION) >= version.parse("2.0.0"):
        td = dagbuilder.DagBuilder("test_dag", DAG_CONFIG, DEFAULT_CONFIG)
        timetable = "airflow.timetables.interval.CronDataIntervalTimetable"
        timetable_params = {"cron": "0 8,16 * * 1-5", "timezone": "UTC"}
        actual = td.make_timetable(timetable, timetable_params)
        assert actual.periodic
        try:
            assert actual.can_run
        except AttributeError:
            # can_run attribute was removed and replaced with can_be_scheduled in later versions of Airflow.
            assert actual.can_be_scheduled


def test_get_dag_params_with_template_searchpath():
    from dagfactory import utils

    td = dagbuilder.DagBuilder("test_dag", {"template_searchpath": ["./sql"]}, DEFAULT_CONFIG)
    error_message = "template_searchpath must be absolute paths"
    with pytest.raises(Exception, match=error_message):
        td.get_dag_params()

    td = dagbuilder.DagBuilder("test_dag", {"template_searchpath": ["/sql"]}, DEFAULT_CONFIG)
    error_message = "template_searchpath must be existing paths"
    with pytest.raises(Exception, match=error_message):
        td.get_dag_params()

    td = dagbuilder.DagBuilder("test_dag", {"template_searchpath": "./sql"}, DEFAULT_CONFIG)
    error_message = "template_searchpath must be absolute paths"
    with pytest.raises(Exception, match=error_message):
        td.get_dag_params()

    td = dagbuilder.DagBuilder("test_dag", {"template_searchpath": "/sql"}, DEFAULT_CONFIG)
    error_message = "template_searchpath must be existing paths"
    with pytest.raises(Exception, match=error_message):
        td.get_dag_params()

    assert utils.check_template_searchpath(123) == False
    assert utils.check_template_searchpath(PROJECT_ROOT_PATH) == True
    assert utils.check_template_searchpath([PROJECT_ROOT_PATH]) == True


def test_get_dag_params_with_render_template_as_native_obj():
    td = dagbuilder.DagBuilder("test_dag", {"render_template_as_native_obj": "true"}, DEFAULT_CONFIG)
    error_message = "render_template_as_native_obj should be bool type!"
    with pytest.raises(Exception, match=error_message):
        td.get_dag_params()

    false = lambda x: print(x)
    td = dagbuilder.DagBuilder("test_dag", {"render_template_as_native_obj": false}, DEFAULT_CONFIG)
    error_message = "render_template_as_native_obj should be bool type!"
    with pytest.raises(Exception, match=error_message):
        td.get_dag_params()


def test_make_task_with_duplicated_partial_kwargs():
    td = dagbuilder.DagBuilder("test_dag", DAG_CONFIG_DYNAMIC_TASK_MAPPING, DEFAULT_CONFIG)
    operator = "airflow.operators.bash_operator.BashOperator"
    task_params = {
        "task_id": "task_bash",
        "bash_command": "echo 2",
        "partial": {"bash_command": "echo 4"},
    }
    with pytest.raises(Exception):
        td.make_task(operator, task_params)


def test_dynamic_task_mapping():
    td = dagbuilder.DagBuilder("test_dag", DAG_CONFIG_DYNAMIC_TASK_MAPPING, DEFAULT_CONFIG)
    if version.parse(AIRFLOW_VERSION) < version.parse("2.3.0"):
        error_message = "Dynamic task mapping available only in Airflow >= 2.3.0"
        with pytest.raises(Exception, match=error_message):
            td.build()
    else:
        operator = "airflow.operators.python_operator.PythonOperator"
        task_params = {
            "task_id": "process",
            "python_callable_name": "expand_task",
            "python_callable_file": os.path.realpath(__file__),
            "partial": {"op_kwargs": {"test_id": "test"}},
            "expand": {"op_args": {"request_output": "request.output"}},
        }
        actual = td.make_task(operator, task_params)
        assert isinstance(actual, MappedOperator)


def test_replace_expand_string_with_xcom():
    td = dagbuilder.DagBuilder("test_dag", DAG_CONFIG_DYNAMIC_TASK_MAPPING, DEFAULT_CONFIG)
    if version.parse(AIRFLOW_VERSION) < version.parse("2.3.0"):
        with pytest.raises(Exception):
            td.build()
    else:
        from airflow.models.xcom_arg import XComArg

        task_conf_output = {"expand": {"key_1": "task_1.output"}}
        task_conf_xcomarg = {"expand": {"key_1": "XcomArg(task_1)"}}

        task1 = PythonOperator(
            task_id="task1",
            python_callable=lambda: print("hello"),
        )

        tasks_dict = {"task_1": task1}
        updated_task_conf_output = dagbuilder.DagBuilder.replace_expand_values(task_conf_output, tasks_dict)
        updated_task_conf_xcomarg = dagbuilder.DagBuilder.replace_expand_values(task_conf_xcomarg, tasks_dict)
        assert updated_task_conf_output["expand"]["key_1"] == XComArg(tasks_dict["task_1"])
        assert updated_task_conf_xcomarg["expand"]["key_1"] == XComArg(tasks_dict["task_1"])


@pytest.mark.skipif(
    version.parse(AIRFLOW_VERSION) <= version.parse("2.4.0"), reason="Requires Airflow version greater than 2.4.0"
)
@pytest.mark.parametrize(
    "outlets,output",
    [
        (
            {"datasets": "s3://test/test.txt", "file": "file://path/to/my_file.txt"},
            ["s3://test/test.txt", "file://path/to/my_file.txt"],
        ),
        (["s3://test/test.txt"], ["s3://test/test.txt"]),
    ],
)
@patch("dagfactory.dagbuilder.utils.get_datasets_uri_yaml_file", new_callable=mock_open)
def test_make_task_outlets(mock_read_file, outlets, output):
    td = dagbuilder.DagBuilder("test_dag", DAG_CONFIG, DEFAULT_CONFIG)
    task_params = {
        "task_id": "process",
        "python_callable_name": "expand_task",
        "python_callable_file": os.path.realpath(__file__),
        "outlets": outlets,
    }
    mock_read_file.return_value = output
    operator = "airflow.operators.python_operator.PythonOperator"
    actual = td.make_task(operator, task_params)
    assert actual.outlets == [Dataset(uri) for uri in output]


@patch("dagfactory.dagbuilder.TaskGroup", new=MockTaskGroup)
def test_make_nested_task_groups():
    task_group_dict = {
        "task_group": {
            "tooltip": "this is a task group",
        },
        "sub_task_group": {"tooltip": "this is a sub task group", "parent_group_name": "task_group"},
    }
    dag = "dag"
    task_groups = dagbuilder.DagBuilder.make_task_groups(task_group_dict, dag)
    expected = {
        "task_group": MockTaskGroup(tooltip="this is a task group", group_id="task_group", dag=dag),
        "sub_task_group": MockTaskGroup(tooltip="this is a sub task group", group_id="sub_task_group", dag=dag),
    }

    if version.parse(AIRFLOW_VERSION) < version.parse("2.0.0"):
        assert task_groups == {}
    else:
        sub_task_group = task_groups["sub_task_group"].__dict__
        assert sub_task_group["parent_group"]
        del sub_task_group["parent_group"]
        assert task_groups["task_group"].__dict__ == expected["task_group"].__dict__
        assert sub_task_group == expected["sub_task_group"].__dict__


class TestTopologicalSortTasks:

    def test_basic_topological_sort(self):
        tasks_configs = {
            "task1": {"dependencies": []},
            "task2": {"dependencies": ["task1"]},
            "task3": {"dependencies": ["task2"]},
        }
        result = dagbuilder.DagBuilder.topological_sort_tasks(tasks_configs)
        expected = [
            ("task1", {"dependencies": []}),
            ("task2", {"dependencies": ["task1"]}),
            ("task3", {"dependencies": ["task2"]}),
        ]
        assert result == expected

    def test_no_dependencies(self):
        tasks_configs = {
            "task1": {"dependencies": []},
            "task2": {"dependencies": []},
            "task3": {"dependencies": []},
        }
        result = dagbuilder.DagBuilder.topological_sort_tasks(tasks_configs)
        # Order doesn't matter as there are no dependencies
        expected = [
            ("task1", {"dependencies": []}),
            ("task2", {"dependencies": []}),
            ("task3", {"dependencies": []}),
        ]
        assert result == expected

    def test_empty_input(self):
        tasks_configs = {}
        result = dagbuilder.DagBuilder.topological_sort_tasks(tasks_configs)
        assert result == []

    def test_cyclic_dependencies(self):
        tasks_configs = {
            "task1": {"dependencies": ["task3"]},
            "task2": {"dependencies": ["task1"]},
            "task3": {"dependencies": ["task2"]},
        }
        with pytest.raises(ValueError) as exc_info:
            dagbuilder.DagBuilder.topological_sort_tasks(tasks_configs)
        assert "Cycle detected" in str(exc_info.value)

    def test_multiple_dependencies(self):
        tasks_configs = {
            "task1": {"dependencies": []},
            "task2": {"dependencies": ["task1"]},
            "task3": {"dependencies": ["task1"]},
            "task4": {"dependencies": ["task2", "task3"]},
        }
        result = dagbuilder.DagBuilder.topological_sort_tasks(tasks_configs)
        # Verify ordering with dependencies
        task_names = [task[0] for task in result]
        assert task_names.index("task1") < task_names.index("task2")
        assert task_names.index("task1") < task_names.index("task3")
        assert task_names.index("task2") < task_names.index("task4")
        assert task_names.index("task3") < task_names.index("task4")<|MERGE_RESOLUTION|>--- conflicted
+++ resolved
@@ -201,56 +201,6 @@
             "param_2": "value_2",
         },
     },
-<<<<<<< HEAD
-=======
-    "description": "this is an example dag",
-    "schedule_interval": "0 3 * * *",
-    "tags": ["tag1", "tag2"],
-    "on_failure_callback": {
-        "callback": f"{__name__}.empty_callback_with_params",
-        "param_1": "value_1",
-        "param_2": "value_2",
-    },
-    "tasks": {
-        "task_1": {
-            "operator": "airflow.operators.bash_operator.BashOperator",
-            "bash_command": "echo 1",
-            "execution_timeout_secs": 5,
-        },
-    },
-}
-
-DAG_CONFIG_PROVIDER_CALLBACK_WITH_PARAMETERS = {
-    "doc_md": "##here is a doc md string",
-    "default_args": {
-        "owner": "custom_owner",
-        "on_failure_callback": {
-            "callback": "airflow.providers.slack.notifications.slack.send_slack_notification",
-            "slack_conn_id": "slack_conn_id",
-            "text": f"""
-                Sample, multi-line callback text.
-            """,
-            "channel": "#channel",
-            "username": "username",
-        },
-    },
-    "description": "this is an example dag",
-    "schedule_interval": "0 3 * * *",
-    "tags": ["tag1", "tag2"],
-    "tasks": {
-        "task_1": {
-            "operator": "airflow.operators.bash_operator.BashOperator",
-            "bash_command": "echo 1",
-            "execution_timeout_secs": 5,
-        },
-    },
-}
-
-UTC = pendulum.timezone("UTC")
-
-DAG_CONFIG_TASK_GROUP_WITH_CALLBACKS = {
-    "default_args": {"owner": "custom_owner"},
->>>>>>> 017bc307
     "schedule_interval": "0 3 * * *",
     "task_groups": {
         "task_group_1": {
@@ -809,7 +759,7 @@
         assert task_1.__dict__[callback_type].__name__ == "print_context_callback"
 
 
-@pytest.mark.task_callbacks
+@pytest.mark.callbacks
 def test_make_dag_with_task_group_callbacks():
     """
     test_dag_with_task_group_callbacks
