--- conflicted
+++ resolved
@@ -65,13 +65,8 @@
     },
     "concurrency": 1,
     "max_active_runs": 1,
-<<<<<<< HEAD
-    "dagrun_timeout_sec": 600,
+    "dagrun_timeout": timedelta(seconds=600),
     "schedule": "0 1 * * *",
-=======
-    "dagrun_timeout": timedelta(seconds=600),
-    get_schedule_key(): "0 1 * * *",
->>>>>>> 86ab50d2
 }
 DAG_CONFIG = {
     "doc_md": "##here is a doc md string",
@@ -104,16 +99,10 @@
 }
 DAG_CONFIG_TASK_GROUP = {
     "default_args": {"owner": "custom_owner"},
-<<<<<<< HEAD
     "schedule": "0 3 * * *",
-    "task_groups": {
-        "task_group_1": {
-=======
-    get_schedule_key(): "0 3 * * *",
     "task_groups": [
         {
             "group_name": "task_group_1",
->>>>>>> 86ab50d2
             "tooltip": "this is a task group",
             "dependencies": ["task_1"],
         },
@@ -168,16 +157,10 @@
 DAG_CONFIG_DYNAMIC_TASK_MAPPING = {
     "default_args": {"owner": "custom_owner"},
     "description": "This is an example dag with dynamic task mapping",
-<<<<<<< HEAD
     "schedule": "0 4 * * *",
-    "tasks": {
-        "request": {
-=======
-    get_schedule_key(): "0 4 * * *",
     "tasks": [
         {
             "task_id": "request",
->>>>>>> 86ab50d2
             "operator": get_python_operator_path(),
             "python_callable_name": "example_task_mapping",
             "python_callable_file": os.path.realpath(__file__),
@@ -258,16 +241,10 @@
             "param_2": "value_2",
         },
     },
-<<<<<<< HEAD
     "schedule": "0 3 * * *",
-    "task_groups": {
-        "task_group_1": {
-=======
-    get_schedule_key(): "0 3 * * *",
     "task_groups": [
         {
             "group_name": "task_group_1",
->>>>>>> 86ab50d2
             "tooltip": "this is a task group",
             "default_args": {
                 "on_execute_callback": f"{__name__}.print_context_callback",
@@ -612,16 +589,10 @@
             "retries": 1,
             "retry_delay": datetime.timedelta(seconds=300),
         },
-<<<<<<< HEAD
         "schedule": "0 3 * * *",
-        "task_groups": {
-            "task_group_1": {
-=======
-        get_schedule_key(): "0 3 * * *",
         "task_groups": [
             {
                 "group_name": "task_group_1",
->>>>>>> 86ab50d2
                 "tooltip": "this is a task group",
                 "dependencies": ["task_1"],
             },
