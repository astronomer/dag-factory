import os
import datetime
from unittest.mock import patch

import pendulum
import pytest
from airflow import DAG

from packaging import version

try:
    from airflow.providers.http.sensors.http import HttpSensor
except ImportError:
    from airflow.sensors.http_sensor import HttpSensor

try:
    from airflow.sensors.sql_sensor import SqlSensor
except ImportError:
    from airflow.providers.common.sql.sensors.sql import SqlSensor

try:
    from airflow.operators.bash import BashOperator
except ImportError:
    from airflow.operators.bash_operator import BashOperator

try:
    from airflow.operators.python import PythonOperator
except ImportError:
    from airflow.operators.python_operator import PythonOperator

try:
    from airflow.version import version as AIRFLOW_VERSION
except ImportError:
    from airflow import __version__ as AIRFLOW_VERSION

from dagfactory import dagbuilder

if version.parse(AIRFLOW_VERSION) >= version.parse("2.0.0"):
    from airflow.timetables.interval import CronDataIntervalTimetable
else:
    Timetable = None
# pylint: disable=ungrouped-imports,invalid-name

if version.parse(AIRFLOW_VERSION) >= version.parse("2.3.0"):
    from airflow.models import MappedOperator
else:
    MappedOperator = None
# pylint: disable=ungrouped-imports,invalid-name

here = os.path.dirname(__file__)

DEFAULT_CONFIG = {
    "default_args": {
        "owner": "default_owner",
        "start_date": datetime.date(2018, 3, 1),
        "end_date": datetime.date(2018, 3, 5),
        "retries": 1,
        "retry_delay_sec": 300,
    },
    "concurrency": 1,
    "max_active_runs": 1,
    "dagrun_timeout_sec": 600,
    "schedule_interval": "0 1 * * *",
}
DAG_CONFIG = {
    "doc_md": "##here is a doc md string",
    "default_args": {"owner": "custom_owner"},
    "description": "this is an example dag",
    "schedule_interval": "0 3 * * *",
    "tags": ["tag1", "tag2"],
    "render_template_as_native_obj": True,
    "tasks": {
        "task_1": {
            "operator": "airflow.operators.bash_operator.BashOperator",
            "bash_command": "echo 1",
            "execution_timeout_secs": 5,
        },
        "task_2": {
            "operator": "airflow.operators.bash_operator.BashOperator",
            "bash_command": "echo 2",
            "dependencies": ["task_1"],
        },
        "task_3": {
            "operator": "airflow.operators.bash_operator.BashOperator",
            "bash_command": "echo 3",
            "dependencies": ["task_1"],
        },
    },
}
DAG_CONFIG_TASK_GROUP = {
    "default_args": {"owner": "custom_owner"},
    "schedule_interval": "0 3 * * *",
    "task_groups": {
        "task_group_1": {
            "tooltip": "this is a task group",
            "dependencies": ["task_1"],
        },
        "task_group_2": {
            "dependencies": ["task_group_1"],
        },
        "task_group_3": {},
    },
    "tasks": {
        "task_1": {
            "operator": "airflow.operators.bash_operator.BashOperator",
            "bash_command": "echo 1",
        },
        "task_2": {
            "operator": "airflow.operators.bash_operator.BashOperator",
            "bash_command": "echo 2",
            "task_group_name": "task_group_1",
        },
        "task_3": {
            "operator": "airflow.operators.bash_operator.BashOperator",
            "bash_command": "echo 3",
            "task_group_name": "task_group_1",
            "dependencies": ["task_2"],
        },
        "task_4": {
            "operator": "airflow.operators.bash_operator.BashOperator",
            "bash_command": "echo 4",
            "dependencies": ["task_group_1"],
        },
        "task_5": {
            "operator": "airflow.operators.bash_operator.BashOperator",
            "bash_command": "echo 5",
            "task_group_name": "task_group_2",
        },
        "task_6": {
            "operator": "airflow.operators.bash_operator.BashOperator",
            "bash_command": "echo 6",
            "task_group_name": "task_group_2",
            "dependencies": ["task_5"],
        },
    },
}
DAG_CONFIG_DYNAMIC_TASK_MAPPING = {
    "default_args": {"owner": "custom_owner"},
    "description": "This is an example dag with dynamic task mapping",
    "schedule_interval": "0 4 * * *",
    "tasks": {
        "request": {
            "operator": "airflow.operators.python_operator.PythonOperator",
            "python_callable_name": "example_task_mapping",
            "python_callable_file": "/usr/local/airflow/dags/expand_tasks.py"
        },
        "process_1": {
            "operator": "airflow.operators.python_operator.PythonOperator",
            "python_callable_name": "expand_task",
            "python_callable_file": "/Users/matveykortsev/dag-factory-mine/examples/expand_tasks.py",
            "partial": {
                "op_kwargs": {
                    "test_id": "test"
                }
            },
            "expand": {
                "op_args": "request.output"
            }
        },
    },
}


DAG_CONFIG_CALLBACK = {
    "doc_md": "##here is a doc md string",
    "default_args": {
        "owner": "custom_owner",
        "on_failure_callback": f"{__name__}.print_context_callback",
        "on_success_callback": f"{__name__}.print_context_callback",
        "on_execute_callback": f"{__name__}.print_context_callback",
        "on_retry_callback": f"{__name__}.print_context_callback",
    },
    "description": "this is an example dag",
    "schedule_interval": "0 3 * * *",
    "tags": ["tag1", "tag2"],
    "on_failure_callback": f"{__name__}.print_context_callback",
    "on_success_callback": f"{__name__}.print_context_callback",
    "sla_miss_callback": f"{__name__}.print_context_callback",
    "tasks": {
        "task_1": {
            "operator": "airflow.operators.bash_operator.BashOperator",
            "bash_command": "echo 1",
            "execution_timeout_secs": 5,
            "on_failure_callback": f"{__name__}.print_context_callback",
            "on_success_callback": f"{__name__}.print_context_callback",
            "on_execute_callback": f"{__name__}.print_context_callback",
            "on_retry_callback": f"{__name__}.print_context_callback",
        },
        "task_2": {
            "operator": "airflow.operators.bash_operator.BashOperator",
            "bash_command": "echo 2",
            "dependencies": ["task_1"],
            "on_failure_callback": f"{__name__}.print_context_callback",
            "on_success_callback": f"{__name__}.print_context_callback",
            "on_execute_callback": f"{__name__}.print_context_callback",
            "on_retry_callback": f"{__name__}.print_context_callback",
        },
        "task_3": {
            "operator": "airflow.operators.bash_operator.BashOperator",
            "bash_command": "echo 3",
            "dependencies": ["task_1"],
            "on_failure_callback": f"{__name__}.print_context_callback",
            "on_success_callback": f"{__name__}.print_context_callback",
            "on_execute_callback": f"{__name__}.print_context_callback",
            "on_retry_callback": f"{__name__}.print_context_callback",
        },
    },
}
UTC = pendulum.timezone("UTC")


class MockTaskGroup:
    def __init__(self, **kwargs):
        for key, value in kwargs.items():
            setattr(self, key, value)


def test_get_dag_params():
    td = dagbuilder.DagBuilder("test_dag", DAG_CONFIG, DEFAULT_CONFIG)
    expected = {
        "doc_md": "##here is a doc md string",
        "dag_id": "test_dag",
        "default_args": {
            "owner": "custom_owner",
            "start_date": datetime.datetime(2018, 3, 1, 0, 0, tzinfo=UTC),
            "end_date": datetime.datetime(2018, 3, 5, 0, 0, tzinfo=UTC),
            "retries": 1,
            "retry_delay": datetime.timedelta(seconds=300),
        },
        "description": "this is an example dag",
        "schedule_interval": "0 3 * * *",
        "concurrency": 1,
        "max_active_runs": 1,
        "dagrun_timeout": datetime.timedelta(seconds=600),
        "render_template_as_native_obj": True,
        "tags": ["tag1", "tag2"],
        "tasks": {
            "task_1": {
                "operator": "airflow.operators.bash_operator.BashOperator",
                "bash_command": "echo 1",
                "execution_timeout_secs": 5,
            },
            "task_2": {
                "operator": "airflow.operators.bash_operator.BashOperator",
                "bash_command": "echo 2",
                "dependencies": ["task_1"],
            },
            "task_3": {
                "operator": "airflow.operators.bash_operator.BashOperator",
                "bash_command": "echo 3",
                "dependencies": ["task_1"],
            },
        },
    }
    actual = td.get_dag_params()
    assert actual == expected


def test_get_dag_params_no_start_date():
    td = dagbuilder.DagBuilder("test_dag", {}, {})
    with pytest.raises(Exception):
        td.get_dag_params()


def test_make_task_valid():
    td = dagbuilder.DagBuilder("test_dag", DAG_CONFIG, DEFAULT_CONFIG)
    operator = "airflow.operators.bash_operator.BashOperator"
    task_params = {
        "task_id": "test_task",
        "bash_command": "echo 1",
        "execution_timeout_secs": 5,
    }
    actual = td.make_task(operator, task_params)
    assert actual.task_id == "test_task"
    assert actual.bash_command == "echo 1"
    assert isinstance(actual, BashOperator)


def test_make_task_bad_operator():
    td = dagbuilder.DagBuilder("test_dag", DAG_CONFIG, DEFAULT_CONFIG)
    operator = "not_real"
    task_params = {"task_id": "test_task", "bash_command": "echo 1"}
    with pytest.raises(Exception):
        td.make_task(operator, task_params)


def test_make_task_missing_required_param():
    td = dagbuilder.DagBuilder("test_dag", DAG_CONFIG, DEFAULT_CONFIG)
    operator = "airflow.operators.bash_operator.BashOperator"
    task_params = {"task_id": "test_task"}
    with pytest.raises(Exception):
        td.make_task(operator, task_params)


def print_test():
    print("test")


def expand_task(x, test_id):
    print(test_id)
    print(x)
    return [x]


def test_make_python_operator():
    td = dagbuilder.DagBuilder("test_dag", DAG_CONFIG, DEFAULT_CONFIG)
    operator = "airflow.operators.python_operator.PythonOperator"
    task_params = {
        "task_id": "test_task",
        "python_callable_name": "print_test",
        "python_callable_file": os.path.realpath(__file__),
    }
    actual = td.make_task(operator, task_params)
    assert actual.task_id == "test_task"
    assert callable(actual.python_callable)
    assert isinstance(actual, PythonOperator)


def test_make_python_operator_missing_param():
    td = dagbuilder.DagBuilder("test_dag", DAG_CONFIG, DEFAULT_CONFIG)
    operator = "airflow.operators.python_operator.PythonOperator"
    task_params = {"task_id": "test_task", "python_callable_name": "print_test"}
    with pytest.raises(Exception):
        td.make_task(operator, task_params)


def test_make_python_operator_missing_params():
    td = dagbuilder.DagBuilder("test_dag", DAG_CONFIG, DEFAULT_CONFIG)
    operator = "airflow.operators.python_operator.PythonOperator"
    task_params = {"task_id": "test_task"}
    with pytest.raises(Exception):
        td.make_task(operator, task_params)


def test_make_http_sensor():
    td = dagbuilder.DagBuilder("test_dag", DAG_CONFIG, DEFAULT_CONFIG)
    operator = "airflow.sensors.http_sensor.HttpSensor"
    task_params = {
        "task_id": "test_task",
        "http_conn_id": "test-http",
        "method": "GET",
        "endpoint": "",
        "response_check_name": "print_test",
        "response_check_file": os.path.realpath(__file__),
    }
    actual = td.make_task(operator, task_params)
    assert actual.task_id == "test_task"
    assert callable(actual.response_check)
    assert isinstance(actual, HttpSensor)


def test_make_http_sensor_lambda():
    td = dagbuilder.DagBuilder("test_dag", DAG_CONFIG, DEFAULT_CONFIG)
    operator = "airflow.sensors.http_sensor.HttpSensor"
    task_params = {
        "task_id": "test_task",
        "http_conn_id": "test-http",
        "method": "GET",
        "endpoint": "",
        "response_check_lambda": 'lambda response: "ok" in response.text',
    }
    actual = td.make_task(operator, task_params)
    assert actual.task_id == "test_task"
    assert callable(actual.response_check)
    assert isinstance(actual, HttpSensor)


def test_make_sql_sensor_success():
    td = dagbuilder.DagBuilder("test_dag", DAG_CONFIG, DEFAULT_CONFIG)
    operator = "airflow.sensors.sql_sensor.SqlSensor"
    task_params = {
        "task_id": "test_task",
        "conn_id": "test-sql",
        "sql": "SELECT 1 AS status;",
        "success_check_name": "print_test",
        "success_check_file": os.path.realpath(__file__),
    }
    actual = td.make_task(operator, task_params)
    assert actual.task_id == "test_task"
    assert callable(actual.success)
    assert isinstance(actual, SqlSensor)


def test_make_sql_sensor_success_lambda():
    td = dagbuilder.DagBuilder("test_dag", DAG_CONFIG, DEFAULT_CONFIG)
    operator = "airflow.sensors.sql_sensor.SqlSensor"
    task_params = {
        "task_id": "test_task",
        "conn_id": "test-sql",
        "sql": "SELECT 1 AS status;",
        "success_check_lambda": "lambda res: res > 0",
    }
    actual = td.make_task(operator, task_params)
    assert actual.task_id == "test_task"
    assert callable(actual.success)
    assert isinstance(actual, SqlSensor)


def test_make_sql_sensor_failure():
    td = dagbuilder.DagBuilder("test_dag", DAG_CONFIG, DEFAULT_CONFIG)
    operator = "airflow.sensors.sql_sensor.SqlSensor"
    task_params = {
        "task_id": "test_task",
        "conn_id": "test-sql",
        "sql": "SELECT 1 AS status;",
        "failure_check_name": "print_test",
        "failure_check_file": os.path.realpath(__file__),
    }
    actual = td.make_task(operator, task_params)
    assert actual.task_id == "test_task"
    assert not callable(actual.success)
    assert callable(actual.failure)
    assert isinstance(actual, SqlSensor)


def test_make_sql_sensor_failure_lambda():
    td = dagbuilder.DagBuilder("test_dag", DAG_CONFIG, DEFAULT_CONFIG)
    operator = "airflow.sensors.sql_sensor.SqlSensor"
    task_params = {
        "task_id": "test_task",
        "conn_id": "test-sql",
        "sql": "SELECT 1 AS status;",
        "failure_check_lambda": "lambda res: res > 0",
    }
    actual = td.make_task(operator, task_params)
    assert actual.task_id == "test_task"
    assert not callable(actual.success)
    assert callable(actual.failure)
    assert isinstance(actual, SqlSensor)


def test_make_http_sensor_missing_param():
    td = dagbuilder.DagBuilder("test_dag", DAG_CONFIG, DEFAULT_CONFIG)
    operator = "airflow.sensors.http_sensor.HttpSensor"
    task_params = {
        "task_id": "test_task",
        "http_conn_id": "test-http",
        "method": "GET",
        "endpoint": "",
        "response_check_name": "print_test",
    }
    with pytest.raises(Exception):
        td.make_task(operator, task_params)


def test_build():
    td = dagbuilder.DagBuilder("test_dag", DAG_CONFIG, DEFAULT_CONFIG)
    actual = td.build()
    assert actual["dag_id"] == "test_dag"
    assert isinstance(actual["dag"], DAG)
    assert len(actual["dag"].tasks) == 3
    assert actual["dag"].task_dict["task_1"].downstream_task_ids == {"task_2", "task_3"}
    if version.parse(AIRFLOW_VERSION) >= version.parse("1.10.8"):
        assert actual["dag"].tags == ["tag1", "tag2"]


def test_get_dag_params():
    td = dagbuilder.DagBuilder("test_dag", DAG_CONFIG_TASK_GROUP, DEFAULT_CONFIG)
    expected = {
        "default_args": {
            "owner": "custom_owner",
            "start_date": datetime.datetime(2018, 3, 1, 0, 0, tzinfo=UTC),
            "end_date": datetime.datetime(2018, 3, 5, 0, 0, tzinfo=UTC),
            "retries": 1,
            "retry_delay": datetime.timedelta(seconds=300),
        },
        "schedule_interval": "0 3 * * *",
        "task_groups": {
            "task_group_1": {
                "tooltip": "this is a task group",
                "dependencies": ["task_1"],
            },
            "task_group_2": {"dependencies": ["task_group_1"]},
            "task_group_3": {},
        },
        "tasks": {
            "task_1": {
                "operator": "airflow.operators.bash_operator.BashOperator",
                "bash_command": "echo 1",
            },
            "task_2": {
                "operator": "airflow.operators.bash_operator.BashOperator",
                "bash_command": "echo 2",
                "task_group_name": "task_group_1",
            },
            "task_3": {
                "operator": "airflow.operators.bash_operator.BashOperator",
                "bash_command": "echo 3",
                "task_group_name": "task_group_1",
                "dependencies": ["task_2"],
            },
            "task_4": {
                "operator": "airflow.operators.bash_operator.BashOperator",
                "bash_command": "echo 4",
                "dependencies": ["task_group_1"],
            },
            "task_5": {
                "operator": "airflow.operators.bash_operator.BashOperator",
                "bash_command": "echo 5",
                "task_group_name": "task_group_2",
            },
            "task_6": {
                "operator": "airflow.operators.bash_operator.BashOperator",
                "bash_command": "echo 6",
                "task_group_name": "task_group_2",
                "dependencies": ["task_5"],
            },
        },
        "concurrency": 1,
        "max_active_runs": 1,
        "dag_id": "test_dag",
        "dagrun_timeout": datetime.timedelta(seconds=600),
    }
    if version.parse(AIRFLOW_VERSION) < version.parse("2.0.0"):
        error_message = "`task_groups` key can only be used with Airflow 2.x.x"
        with pytest.raises(Exception, match=error_message):
            td.get_dag_params()
    else:
        assert td.get_dag_params() == expected


def test_build_task_groups():
    td = dagbuilder.DagBuilder("test_dag", DAG_CONFIG_TASK_GROUP, DEFAULT_CONFIG)
    if version.parse(AIRFLOW_VERSION) < version.parse("2.0.0"):
        error_message = "`task_groups` key can only be used with Airflow 2.x.x"
        with pytest.raises(Exception, match=error_message):
            td.build()
    else:
        actual = td.build()
        task_group_1 = {
            t for t in actual["dag"].task_dict if t.startswith("task_group_1")
        }
        task_group_2 = {
            t for t in actual["dag"].task_dict if t.startswith("task_group_2")
        }
        assert actual["dag_id"] == "test_dag"
        assert isinstance(actual["dag"], DAG)
        assert len(actual["dag"].tasks) == 6
        assert actual["dag"].task_dict["task_1"].downstream_task_ids == {
            "task_group_1.task_2"
        }
        assert actual["dag"].task_dict["task_group_1.task_2"].downstream_task_ids == {
            "task_group_1.task_3"
        }
        assert actual["dag"].task_dict["task_group_1.task_3"].downstream_task_ids == {
            "task_4",
            "task_group_2.task_5",
        }
        assert actual["dag"].task_dict["task_group_2.task_5"].downstream_task_ids == {
            "task_group_2.task_6",
        }
        assert {"task_group_1.task_2", "task_group_1.task_3"} == task_group_1
        assert {"task_group_2.task_5", "task_group_2.task_6"} == task_group_2


@patch("dagfactory.dagbuilder.TaskGroup", new=MockTaskGroup)
def test_make_task_groups():
    task_group_dict = {
        "task_group": {
            "tooltip": "this is a task group",
        },
    }
    dag = "dag"
    task_groups = dagbuilder.DagBuilder.make_task_groups(task_group_dict, dag)
    expected = MockTaskGroup(
        tooltip="this is a task group", group_id="task_group", dag=dag
    )
    if version.parse(AIRFLOW_VERSION) < version.parse("2.0.0"):
        assert task_groups == {}
    else:
        assert task_groups["task_group"].__dict__ == expected.__dict__


def test_make_task_groups_empty():
    task_groups = dagbuilder.DagBuilder.make_task_groups({}, None)
    assert task_groups == {}


def print_context_callback(context, **kwargs):
    print(context)


def test_make_task_with_callback():
    td = dagbuilder.DagBuilder("test_dag", DAG_CONFIG, DEFAULT_CONFIG)
    operator = "airflow.operators.python_operator.PythonOperator"
    task_params = {
        "task_id": "test_task",
        "python_callable_name": "print_test",
        "python_callable_file": os.path.realpath(__file__),
        "on_failure_callback": f"{__name__}.print_context_callback",
        "on_success_callback": f"{__name__}.print_context_callback",
        "on_execute_callback": f"{__name__}.print_context_callback",
        "on_retry_callback": f"{__name__}.print_context_callback",
    }
    actual = td.make_task(operator, task_params)
    assert actual.task_id == "test_task"
    assert callable(actual.python_callable)
    assert isinstance(actual, PythonOperator)
    assert callable(actual.on_failure_callback)
    assert callable(actual.on_success_callback)
    if version.parse(AIRFLOW_VERSION) >= version.parse("2.0.0"):
        assert callable(actual.on_execute_callback)
    assert callable(actual.on_retry_callback)


def test_make_timetable():
    if version.parse(AIRFLOW_VERSION) >= version.parse("2.0.0"):
        td = dagbuilder.DagBuilder("test_dag", DAG_CONFIG, DEFAULT_CONFIG)
        timetable = "airflow.timetables.interval.CronDataIntervalTimetable"
        timetable_params = {
            "cron": "0 8,16 * * 1-5",
            "timezone": "UTC"
        }
        actual = td.make_timetable(timetable, timetable_params)
        assert actual.periodic
        assert actual.can_run


def test_make_dag_with_callback():
    td = dagbuilder.DagBuilder("test_dag", DAG_CONFIG_CALLBACK, DEFAULT_CONFIG)
    td.build()


def test_get_dag_params_with_template_searchpath():
    from dagfactory import utils
    td = dagbuilder.DagBuilder("test_dag", {"template_searchpath": ["./sql"]}, DEFAULT_CONFIG)
    error_message = "template_searchpath must be absolute paths"
    with pytest.raises(Exception, match=error_message):
        td.get_dag_params()

    td = dagbuilder.DagBuilder("test_dag", {"template_searchpath": ["/sql"]}, DEFAULT_CONFIG)
    error_message = "template_searchpath must be existing paths"
    with pytest.raises(Exception, match=error_message):
        td.get_dag_params()

<<<<<<< HEAD

def test_make_task_with_duplicated_partial_kwargs():
    td = dagbuilder.DagBuilder("test_dag", DAG_CONFIG, DEFAULT_CONFIG)
    operator = "airflow.operators.bash_operator.BashOperator"
    task_params = {"task_id": "task_bash",
                   "bash_command": "echo 2",
                   "partial": {"bash_command": "echo 4"}
                   }
    with pytest.raises(Exception):
        td.make_task(operator, task_params)


def test_dynamic_task_mapping():
    td = dagbuilder.DagBuilder("test_dag", DAG_CONFIG_DYNAMIC_TASK_MAPPING, DEFAULT_CONFIG)
    if version.parse(AIRFLOW_VERSION) < version.parse("2.3.0"):
        with pytest.raises(Exception):
            td.build()
    else:
        operator = "airflow.operators.python_operator.PythonOperator"
        task_params = {
            "task_id": "process",
            "python_callable_name": "expand_task",
            "python_callable_file": os.path.realpath(__file__),
            "partial": {
                "op_kwargs": {
                    "test_id": "test"
                }
            },
            "expand": {
                "op_args": "request.output"
            }
        }
        actual = td.make_task(operator, task_params)
        assert isinstance(actual, MappedOperator)
=======
    td = dagbuilder.DagBuilder("test_dag", {"template_searchpath": "./sql"}, DEFAULT_CONFIG)
    error_message = "template_searchpath must be absolute paths"
    with pytest.raises(Exception, match=error_message):
        td.get_dag_params()

    td = dagbuilder.DagBuilder("test_dag", {"template_searchpath": "/sql"}, DEFAULT_CONFIG)
    error_message = "template_searchpath must be existing paths"
    with pytest.raises(Exception, match=error_message):
        td.get_dag_params()

    assert utils.check_template_searchpath(123) == False
    assert utils.check_template_searchpath("/home/runner/work") == True
    assert utils.check_template_searchpath(["/home/runner/work"]) == True


def test_get_dag_params_with_render_template_as_native_obj():
    td = dagbuilder.DagBuilder("test_dag", {"render_template_as_native_obj": "true"}, DEFAULT_CONFIG)
    error_message = "render_template_as_native_obj should be bool type!"
    with pytest.raises(Exception, match=error_message):
        td.get_dag_params()

    false = lambda x: print(x)
    td = dagbuilder.DagBuilder("test_dag", {"render_template_as_native_obj": false}, DEFAULT_CONFIG)
    error_message = "render_template_as_native_obj should be bool type!"
    with pytest.raises(Exception, match=error_message):
        td.get_dag_params()
>>>>>>> 65daaea6
<|MERGE_RESOLUTION|>--- conflicted
+++ resolved
@@ -632,8 +632,34 @@
     error_message = "template_searchpath must be existing paths"
     with pytest.raises(Exception, match=error_message):
         td.get_dag_params()
-
-<<<<<<< HEAD
+        
+    td = dagbuilder.DagBuilder("test_dag", {"template_searchpath": "./sql"}, DEFAULT_CONFIG)
+    error_message = "template_searchpath must be absolute paths"
+    with pytest.raises(Exception, match=error_message):
+        td.get_dag_params()
+
+    td = dagbuilder.DagBuilder("test_dag", {"template_searchpath": "/sql"}, DEFAULT_CONFIG)
+    error_message = "template_searchpath must be existing paths"
+    with pytest.raises(Exception, match=error_message):
+        td.get_dag_params()
+
+    assert utils.check_template_searchpath(123) == False
+    assert utils.check_template_searchpath("/home/runner/work") == True
+    assert utils.check_template_searchpath(["/home/runner/work"]) == True
+
+
+def test_get_dag_params_with_render_template_as_native_obj():
+    td = dagbuilder.DagBuilder("test_dag", {"render_template_as_native_obj": "true"}, DEFAULT_CONFIG)
+    error_message = "render_template_as_native_obj should be bool type!"
+    with pytest.raises(Exception, match=error_message):
+        td.get_dag_params()
+
+    false = lambda x: print(x)
+    td = dagbuilder.DagBuilder("test_dag", {"render_template_as_native_obj": false}, DEFAULT_CONFIG)
+    error_message = "render_template_as_native_obj should be bool type!"
+    with pytest.raises(Exception, match=error_message):
+        td.get_dag_params()
+
 
 def test_make_task_with_duplicated_partial_kwargs():
     td = dagbuilder.DagBuilder("test_dag", DAG_CONFIG, DEFAULT_CONFIG)
@@ -668,31 +694,4 @@
         }
         actual = td.make_task(operator, task_params)
         assert isinstance(actual, MappedOperator)
-=======
-    td = dagbuilder.DagBuilder("test_dag", {"template_searchpath": "./sql"}, DEFAULT_CONFIG)
-    error_message = "template_searchpath must be absolute paths"
-    with pytest.raises(Exception, match=error_message):
-        td.get_dag_params()
-
-    td = dagbuilder.DagBuilder("test_dag", {"template_searchpath": "/sql"}, DEFAULT_CONFIG)
-    error_message = "template_searchpath must be existing paths"
-    with pytest.raises(Exception, match=error_message):
-        td.get_dag_params()
-
-    assert utils.check_template_searchpath(123) == False
-    assert utils.check_template_searchpath("/home/runner/work") == True
-    assert utils.check_template_searchpath(["/home/runner/work"]) == True
-
-
-def test_get_dag_params_with_render_template_as_native_obj():
-    td = dagbuilder.DagBuilder("test_dag", {"render_template_as_native_obj": "true"}, DEFAULT_CONFIG)
-    error_message = "render_template_as_native_obj should be bool type!"
-    with pytest.raises(Exception, match=error_message):
-        td.get_dag_params()
-
-    false = lambda x: print(x)
-    td = dagbuilder.DagBuilder("test_dag", {"render_template_as_native_obj": false}, DEFAULT_CONFIG)
-    error_message = "render_template_as_native_obj should be bool type!"
-    with pytest.raises(Exception, match=error_message):
-        td.get_dag_params()
->>>>>>> 65daaea6
+
