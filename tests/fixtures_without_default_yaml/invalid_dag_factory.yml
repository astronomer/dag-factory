--- conflicted
+++ resolved
@@ -3,15 +3,10 @@
     owner: 'default_owner'
     start_date: "205-01-01-01" # the wrong param
   max_active_runs: 1
-<<<<<<< HEAD
-  dagrun_timeout_sec: 600
-  schedule: '0 1 * * *'
-=======
   dagrun_timeout:
     __type__: datetime.timedelta
     seconds: 300
-  schedule_interval: '0 1 * * *'
->>>>>>> 86ab50d2
+  schedule: '0 1 * * *'
 
 example_dag:
   default_args:
