--- conflicted
+++ resolved
@@ -148,16 +148,10 @@
             "doc_md": "##here is a doc md string",
             "default_args": {"owner": "custom_owner", "start_date": "2 days"},
             "description": "this is an example dag",
-<<<<<<< HEAD
             "schedule": "0 3 * * *",
-            "tasks": {
-                "task_1": {
-=======
-            get_schedule_key(): "0 3 * * *",
             "tasks": [
                 {
                     "task_id": "task_1",
->>>>>>> 86ab50d2
                     "operator": get_bash_operator_path(),
                     "bash_command": "echo 1",
                 },
@@ -177,16 +171,10 @@
         },
         "example_dag2": {
             "doc_md_file_path": DOC_MD_FIXTURE_FILE,
-<<<<<<< HEAD
             "schedule": "None",
-            "tasks": {
-                "task_1": {
-=======
-            get_schedule_key(): "None",
             "tasks": [
                 {
                     "task_id": "task_1",
->>>>>>> 86ab50d2
                     "operator": get_bash_operator_path(),
                     "bash_command": "echo 1",
                 },
@@ -252,16 +240,10 @@
             "doc_md": "##here is a doc md string",
             "default_args": {"owner": "custom_owner", "start_date": "2 days"},
             "description": "this is an example dag",
-<<<<<<< HEAD
             "schedule": "0 3 * * *",
-            "tasks": {
-                "task_1": {
-=======
-            get_schedule_key(): "0 3 * * *",
             "tasks": [
                 {
                     "task_id": "task_1",
->>>>>>> 86ab50d2
                     "operator": get_bash_operator_path(),
                     "bash_command": "echo 1",
                 },
@@ -281,16 +263,10 @@
         },
         "example_dag2": {
             "doc_md_file_path": DOC_MD_FIXTURE_FILE,
-<<<<<<< HEAD
             "schedule": "None",
-            "tasks": {
-                "task_1": {
-=======
-            get_schedule_key(): "None",
             "tasks": [
                 {
                     "task_id": "task_1",
->>>>>>> 86ab50d2
                     "operator": get_bash_operator_path(),
                     "bash_command": "echo 1",
                 },
@@ -812,7 +788,7 @@
                 "owner": "global_owner",
                 "start_date": "2020-01-01",
             },
-            get_schedule_key(): "0 4 * * *",
+            "schedule": "0 4 * * *",
             # Task groups supplied as a mapping of group_name -> config
             "task_groups": {
                 "task_group_1": {
@@ -852,7 +828,7 @@
         owner: global_owner
         start_date: "2020-01-01"
 example_dict_dag_yaml:
-  schedule_interval: "0 4 * * *"
+  schedule: "0 4 * * *"
   task_groups:
     task_group_1:
       tooltip: "this is a task group"
