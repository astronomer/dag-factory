import datetime
import logging
import os
import tempfile

import pytest
from airflow.version import version as AIRFLOW_VERSION

try:
    from airflow.sdk.definitions.variable import Variable  # noqa: F401
except ImportError:
    from airflow.models.variable import Variable  # noqa: F401

from packaging import version
from pendulum.datetime import DateTime, Timezone

from tests.utils import get_bash_operator_path, get_schedule_key

here = os.path.dirname(__file__)

from dagfactory import DagFactory, dagfactory, load_yaml_dags

TEST_DAG_FACTORY = os.path.join(here, "fixtures/dag_factory.yml")
DAG_FACTORY_NO_OR_NONE_STRING_SCHEDULE = os.path.join(here, "fixtures/dag_factory_no_or_none_string_schedule.yml")
INVALID_YAML = os.path.join(here, "fixtures/invalid_yaml.yml")
INVALID_DAG_FACTORY = os.path.join(here, "fixtures/invalid_dag_factory.yml")
DEFAULT_ARGS_CONFIG_ROOT = os.path.join(here, "fixtures/")
DAG_FACTORY_KUBERNETES_POD_OPERATOR = os.path.join(here, "fixtures/dag_factory_kubernetes_pod_operator.yml")
DAG_FACTORY_KUBERNETES_POD_OPERATOR_LT_2_7 = os.path.join(
    here, "fixtures/dag_factory_kubernetes_pod_operator_lt_2_7.yml"
)
DAG_FACTORY_VARIABLES_AS_ARGUMENTS = os.path.join(here, "fixtures/dag_factory_variables_as_arguments.yml")

DOC_MD_FIXTURE_FILE = os.path.join(here, "fixtures/mydocfile.md")
DOC_MD_PYTHON_CALLABLE_FILE = os.path.join(here, "fixtures/doc_md_builder.py")

DAG_FACTORY_CONFIG = {
    "default": {
        "default_args": {
            "owner": "airflow",
            "start_date": "2020-01-01",
            "end_date": "2020-01-01",
        },
        "default_view": "graph",
        get_schedule_key(): "@daily",
    },
    "example_dag": {
        "tasks": {
            "task_1": {
                "operator": get_bash_operator_path(),
                "bash_command": "echo 1",
            },
        },
    },
}

DAG_FACTORY_CALLBACK_CONFIG = {
    "example_dag": {
        "doc_md": "##here is a doc md string",
        "default_args": {
            "owner": "custom_owner",
            "start_date": "2020-01-01",
            "on_failure_callback": f"{__name__}.print_context_callback",
            "on_success_callback": f"{__name__}.print_context_callback",
            "on_execute_callback": f"{__name__}.print_context_callback",
            "on_retry_callback": f"{__name__}.print_context_callback",
        },
        "description": "this is an example dag",
        get_schedule_key(): "0 3 * * *",
        "tags": ["tag1", "tag2"],
        "on_failure_callback": f"{__name__}.print_context_callback",
        "on_success_callback": f"{__name__}.print_context_callback",
        "sla_miss_callback": f"{__name__}.print_context_callback",
        "tasks": {
            "task_1": {
                "operator": get_bash_operator_path(),
                "bash_command": "echo 1",
                "execution_timeout_secs": 5,
                "on_failure_callback": f"{__name__}.print_context_callback",
                "on_success_callback": f"{__name__}.print_context_callback",
                "on_execute_callback": f"{__name__}.print_context_callback",
                "on_retry_callback": f"{__name__}.print_context_callback",
            },
            "task_2": {
                "operator": get_bash_operator_path(),
                "bash_command": "echo 2",
                "dependencies": ["task_1"],
                "on_failure_callback": f"{__name__}.print_context_callback",
                "on_success_callback": f"{__name__}.print_context_callback",
                "on_execute_callback": f"{__name__}.print_context_callback",
                "on_retry_callback": f"{__name__}.print_context_callback",
            },
            "task_3": {
                "operator": get_bash_operator_path(),
                "bash_command": "echo 3",
                "dependencies": ["task_1"],
                "on_failure_callback": f"{__name__}.print_context_callback",
                "on_success_callback": f"{__name__}.print_context_callback",
                "on_execute_callback": f"{__name__}.print_context_callback",
                "on_retry_callback": f"{__name__}.print_context_callback",
            },
        },
    }
}


def test_validate_config_filepath_valid():
    dagfactory.DagFactory._validate_config_filepath(TEST_DAG_FACTORY)


def test_validate_config_filepath_invalid():
    with pytest.raises(Exception):
        dagfactory.DagFactory._validate_config_filepath("config.yml")


@pytest.mark.skipif(
    version.parse(AIRFLOW_VERSION) < version.parse("2.4.0"), reason="Requires Airflow version greater than 2.4.0"
)
def test_load_dag_config_valid(monkeypatch):
    monkeypatch.setenv("AUTO_CONVERT_TO_AF3", "true")
    expected = {
        "default": {
            "default_args": {
                "owner": "default_owner",
                "start_date": datetime.date(2018, 3, 1),
                "end_date": datetime.date(2018, 3, 5),
                "retries": 1,
                "retry_delay_sec": 300,
            },
            "concurrency": 1,
            "max_active_runs": 1,
            "dagrun_timeout_sec": 600,
            "default_view": "tree",
            "orientation": "LR",
            get_schedule_key(): "0 1 * * *",
        },
        "example_dag": {
            "doc_md": "##here is a doc md string",
            "default_args": {"owner": "custom_owner", "start_date": "2 days"},
            "description": "this is an example dag",
            get_schedule_key(): "0 3 * * *",
            "tasks": {
                "task_1": {
                    "operator": get_bash_operator_path(),
                    "bash_command": "echo 1",
                },
                "task_2": {
                    "operator": get_bash_operator_path(),
                    "bash_command": "echo 2",
                    "dependencies": ["task_1"],
                },
                "task_3": {
                    "operator": get_bash_operator_path(),
                    "bash_command": "echo 3",
                    "dependencies": ["task_1"],
                },
            },
        },
        "example_dag2": {
            "doc_md_file_path": DOC_MD_FIXTURE_FILE,
            get_schedule_key(): "None",
            "tasks": {
                "task_1": {
                    "operator": get_bash_operator_path(),
                    "bash_command": "echo 1",
                },
                "task_2": {
                    "operator": get_bash_operator_path(),
                    "bash_command": "echo 2",
                    "dependencies": ["task_1"],
                },
                "task_3": {
                    "operator": get_bash_operator_path(),
                    "bash_command": "echo 3",
                    "dependencies": ["task_1"],
                },
            },
        },
        "example_dag3": {
            "doc_md_python_callable_name": "mydocmdbuilder",
            "doc_md_python_callable_file": DOC_MD_PYTHON_CALLABLE_FILE,
            "doc_md_python_arguments": {"arg1": "arg1", "arg2": "arg2"},
            "tasks": {
                "task_1": {
                    "operator": get_bash_operator_path(),
                    "bash_command": "echo 1",
                },
            },
        },
        "example_dag4": {
            "vars": {"arg1": "hello", "arg2": "hello world"},
            "tasks": {
                "task_1": {
                    "operator": get_bash_operator_path(),
                    "bash_command": "echo hello world",
                },
            },
        },
    }
    td = dagfactory.DagFactory(DAG_FACTORY_VARIABLES_AS_ARGUMENTS)
    actual = td._load_dag_config(TEST_DAG_FACTORY)
    actual["example_dag2"]["doc_md_file_path"] = DOC_MD_FIXTURE_FILE
    actual["example_dag3"]["doc_md_python_callable_file"] = DOC_MD_PYTHON_CALLABLE_FILE
    assert actual == expected


def test_load_dag_config_invalid():
    td = dagfactory.DagFactory(DAG_FACTORY_VARIABLES_AS_ARGUMENTS)
    with pytest.raises(Exception):
        td._load_dag_config(INVALID_YAML)


@pytest.mark.skipif(
    version.parse(AIRFLOW_VERSION) < version.parse("2.4.0"),
    reason="Require Airflow >=2.4.0",
)
def test_get_dag_configs(monkeypatch):
    monkeypatch.setenv("AUTO_CONVERT_TO_AF3", "true")
    td = dagfactory.DagFactory(TEST_DAG_FACTORY)
    expected = {
        "example_dag": {
            "doc_md": "##here is a doc md string",
            "default_args": {"owner": "custom_owner", "start_date": "2 days"},
            "description": "this is an example dag",
            get_schedule_key(): "0 3 * * *",
            "tasks": {
                "task_1": {
                    "operator": get_bash_operator_path(),
                    "bash_command": "echo 1",
                },
                "task_2": {
                    "operator": get_bash_operator_path(),
                    "bash_command": "echo 2",
                    "dependencies": ["task_1"],
                },
                "task_3": {
                    "operator": get_bash_operator_path(),
                    "bash_command": "echo 3",
                    "dependencies": ["task_1"],
                },
            },
        },
        "example_dag2": {
            "doc_md_file_path": DOC_MD_FIXTURE_FILE,
            get_schedule_key(): "None",
            "tasks": {
                "task_1": {
                    "operator": get_bash_operator_path(),
                    "bash_command": "echo 1",
                },
                "task_2": {
                    "operator": get_bash_operator_path(),
                    "bash_command": "echo 2",
                    "dependencies": ["task_1"],
                },
                "task_3": {
                    "operator": get_bash_operator_path(),
                    "bash_command": "echo 3",
                    "dependencies": ["task_1"],
                },
            },
        },
        "example_dag3": {
            "doc_md_python_callable_name": "mydocmdbuilder",
            "doc_md_python_callable_file": DOC_MD_PYTHON_CALLABLE_FILE,
            "doc_md_python_arguments": {"arg1": "arg1", "arg2": "arg2"},
            "tasks": {
                "task_1": {
                    "operator": get_bash_operator_path(),
                    "bash_command": "echo 1",
                },
            },
        },
        "example_dag4": {
            "vars": {"arg1": "hello", "arg2": "hello world"},
            "tasks": {
                "task_1": {
                    "operator": get_bash_operator_path(),
                    "bash_command": "echo hello world",
                },
            },
        },
    }
    actual = td.get_dag_configs()
    actual["example_dag2"]["doc_md_file_path"] = DOC_MD_FIXTURE_FILE
    actual["example_dag3"]["doc_md_python_callable_file"] = DOC_MD_PYTHON_CALLABLE_FILE
    assert actual == expected


def test_get_default_config():
    td = dagfactory.DagFactory(TEST_DAG_FACTORY)
    expected = {
        "default_args": {
            "owner": "default_owner",
            "start_date": datetime.date(2018, 3, 1),
            "end_date": datetime.date(2018, 3, 5),
            "retries": 1,
            "retry_delay_sec": 300,
        },
        "concurrency": 1,
        "max_active_runs": 1,
        "dagrun_timeout_sec": 600,
        "default_view": "tree",
        "orientation": "LR",
        get_schedule_key(): "0 1 * * *",
    }
    actual = td.get_default_config()
    assert actual == expected


def test_generate_dags_valid():
    td = dagfactory.DagFactory(TEST_DAG_FACTORY)
    td.generate_dags(globals())
    assert "example_dag" in globals()
    assert "example_dag2" in globals()
    assert "fake_example_dag" not in globals()


def test_generate_dags_with_removal_valid():
    td = dagfactory.DagFactory(TEST_DAG_FACTORY)
    td.generate_dags(globals())
    assert "example_dag" in globals()
    assert "example_dag2" in globals()
    assert "fake_example_dag" not in globals()

    del td.config["example_dag"]
    del td.config["example_dag2"]


def test_generate_dags_invalid():
    td = dagfactory.DagFactory(INVALID_DAG_FACTORY)
    with pytest.raises(Exception):
        td.generate_dags(globals())


@pytest.mark.skipif(version.parse(AIRFLOW_VERSION) < version.parse("2.7.0"), reason="Requires Airflow >= 2.7.0")
def test_kubernetes_pod_operator_dag_gte_2_7():
    td = dagfactory.DagFactory(DAG_FACTORY_KUBERNETES_POD_OPERATOR)
    td.generate_dags(globals())
    assert "example_dag" in globals()


@pytest.mark.skipif(version.parse(AIRFLOW_VERSION) >= version.parse("2.7.0"), reason="Requires Airflow < 2.7.0")
def test_kubernetes_pod_operator_dag_lt_2_7():
    td = dagfactory.DagFactory(DAG_FACTORY_KUBERNETES_POD_OPERATOR_LT_2_7)
    td.generate_dags(globals())
    assert "example_dag" in globals()


def test_variables_as_arguments_dag(monkeypatch):
    monkeypatch.setenv("AUTO_CONVERT_TO_AF3", "true")
    override_command = "value_from_variable"
    os.environ["AIRFLOW_VAR_VAR1"] = override_command
    td = dagfactory.DagFactory(DAG_FACTORY_VARIABLES_AS_ARGUMENTS)
    td.generate_dags(globals())
    tasks = globals()["example_dag"].tasks
    for task in tasks:
        if task.task_id == "task_3":
            assert task.bash_command == override_command


@pytest.mark.skipif(
    version.parse(AIRFLOW_VERSION) >= version.parse("3.0.0"),
    reason="Skipping this because yaml import old version of operator",
)
def test_doc_md_file_path(monkeypatch):
    dag_config = f"""
## YML DAG
```yaml
default:
  concurrency: 1
  dagrun_timeout_sec: 600
  default_args:
    end_date: 2018-03-05
    owner: default_owner
    retries: 1
    retry_delay_sec: 300
    start_date: 2018-03-01
  default_view: tree
  max_active_runs: 1
  orientation: LR
  schedule_interval: 0 1 * * *

example_dag2:
  doc_md_file_path: {DOC_MD_FIXTURE_FILE}
  schedule_interval: None
  tasks:
    task_1:
      bash_command: echo 1
      operator: airflow.operators.bash.BashOperator
    task_2:
      bash_command: echo 2
      dependencies:
      - task_1
      operator: airflow.operators.bash.BashOperator
    task_3:
      bash_command: echo 3
      dependencies:
      - task_1
      operator: airflow.operators.bash.BashOperator

```"""

    td = dagfactory.DagFactory(TEST_DAG_FACTORY)
    td.generate_dags(globals())
    generated_doc_md = globals()["example_dag2"].doc_md
    with open(DOC_MD_FIXTURE_FILE, "r") as file:
        expected_doc_md = file.read() + dag_config
    assert generated_doc_md == expected_doc_md


def test_doc_md_callable():
    td = dagfactory.DagFactory(TEST_DAG_FACTORY)
    td.generate_dags(globals())
    expected_doc_md = globals()["example_dag3"].doc_md
    assert str(td.get_dag_configs()["example_dag3"]["doc_md_python_arguments"]) in expected_doc_md


def test_schedule_interval():
    td = dagfactory.DagFactory(TEST_DAG_FACTORY)
    td.generate_dags(globals())
    if version.parse(AIRFLOW_VERSION) < version.parse("3.0.0"):
        schedule_interval = globals()["example_dag2"].schedule_interval
        expected_schedule_interval = datetime.timedelta(days=1)
    else:
        schedule_interval = globals()["example_dag2"].schedule
        expected_schedule_interval = None
    assert schedule_interval == expected_schedule_interval


def test_no_schedule_supplied():
    td = dagfactory.DagFactory(DAG_FACTORY_NO_OR_NONE_STRING_SCHEDULE)
    td.generate_dags(globals())
    if version.parse(AIRFLOW_VERSION) < version.parse("3.0.0"):
        schedule_interval = globals()["example_dag_no_schedule"].schedule_interval
        expected_schedule_interval = datetime.timedelta(days=1)
    else:
        schedule_interval = globals()["example_dag_no_schedule"].schedule
        expected_schedule_interval = None
    assert schedule_interval == expected_schedule_interval


def test_none_string_schedule_supplied():
    td = dagfactory.DagFactory(DAG_FACTORY_NO_OR_NONE_STRING_SCHEDULE)
    td.generate_dags(globals())
    if version.parse(AIRFLOW_VERSION) < version.parse("3.0.0"):
        schedule_interval = globals()["example_dag_none_string_schedule"].schedule_interval
        expected_schedule_interval = datetime.timedelta(days=1)
    else:
        schedule_interval = globals()["example_dag_none_string_schedule"].schedule
        expected_schedule_interval = None
    assert schedule_interval == expected_schedule_interval


def test_dagfactory_dict():
    td = dagfactory.DagFactory(config=DAG_FACTORY_CONFIG)
    expected_default = {
        "default_args": {
            "owner": "airflow",
            "start_date": "2020-01-01",
            "end_date": "2020-01-01",
        },
        "default_view": "graph",
        get_schedule_key(): "@daily",
    }
    expected_dag = {
        "example_dag": {
            "tasks": {
                "task_1": {
                    "operator": get_bash_operator_path(),
                    "bash_command": "echo 1",
                },
            },
        },
    }
    actual_dag = td.get_dag_configs()
    actual_default = td.get_default_config()
    assert actual_dag == expected_dag
    assert actual_default == expected_default


def test_dagfactory_dict_and_yaml():
    error_message = "Either `config_filepath` or `config` should be provided"
    with pytest.raises(AssertionError, match=error_message):
        dagfactory.DagFactory(config_filepath=TEST_DAG_FACTORY, config=DAG_FACTORY_CONFIG)


def test_get_dag_configs_dict():
    td = dagfactory.DagFactory(config_filepath=TEST_DAG_FACTORY)
    assert not set(dagfactory.SYSTEM_PARAMS).issubset(set(td.get_dag_configs()))


def print_context_callback(context, **kwargs):
    print(context)


def test_generate_dags_with_removal_valid_and_callback():
    td = dagfactory.DagFactory(config=DAG_FACTORY_CALLBACK_CONFIG)
    td.generate_dags(globals())


def test_set_callback_after_loading_config():
    td = dagfactory.DagFactory(config=DAG_FACTORY_CONFIG)  # Generate the DAG factory object
    td.config["default"]["default_args"]["on_success_callback"] = f"{__name__}.print_context_callback"
    td.generate_dags(globals())


def test_build_dag_with_global_default():
    dags = dagfactory.DagFactory(
        config=DAG_FACTORY_CONFIG, default_args_config_path=DEFAULT_ARGS_CONFIG_ROOT
    ).build_dags()

    assert dags.get("example_dag").tasks[0].depends_on_past == True


def test_build_dag_with_global_dag_level_defaults():
    """Test that DAG-level defaults from global defaults.yml are applied to individual DAG configs"""
    global_defaults = {
        "default_args": {
            "owner": "global_owner",
            "start_date": "2020-01-01",
        },
        get_schedule_key(): "0 1 * * *",
        "catchup": False,
        "tags": ["global_tag"],
    }

    config = {
        "test_dag": {"tasks": {"task_1": {"operator": get_bash_operator_path(), "bash_command": "echo 1"}}},
        "test_dag_override": {
            "catchup": True,
            "tasks": {"task_1": {"operator": get_bash_operator_path(), "bash_command": "echo 1"}},
        },
    }

    td = dagfactory.DagFactory(config=config)
    with pytest.MonkeyPatch.context() as m:
        m.setattr(td, "_global_default_args", lambda: global_defaults)
        dags = td.build_dags()

    assert dags["test_dag"].catchup == False
    assert "global_tag" in dags["test_dag"].tags

    # Dag config value should override global default
    assert dags["test_dag_override"].catchup == True
    assert "global_tag" in dags["test_dag_override"].tags


def test_build_dag_with_global_default_dict():
    dags = dagfactory.DagFactory(
        config=DAG_FACTORY_CONFIG,
        default_args_config_dict={
            "default_args": {"start_date": "2025-01-01", "owner": "global_owner", "depends_on_past": True}
        },
    ).build_dags()

    assert dags.get("example_dag").tasks[0].depends_on_past == True


def test_load_invalid_yaml_logs_error(caplog):
    caplog.set_level(logging.ERROR)
    load_yaml_dags(
        globals_dict=globals(),
        dags_folder="tests/fixtures",
        suffix=["invalid_yaml.yml"],
    )
    assert caplog.messages == ["Failed to load dag from tests/fixtures/invalid_yaml.yml"]


def test_load_yaml_dags_default_suffix_succeed(caplog):
    caplog.set_level(logging.INFO)
    load_yaml_dags(
        globals_dict=globals(),
        dags_folder="tests/fixtures",
    )
    assert "Loading DAGs from tests/fixtures" in caplog.messages


@pytest.mark.skipif(
    version.parse(AIRFLOW_VERSION) >= version.parse("3.0.0"),
    reason="Skipping this because yaml import old version of operator",
)
def test_yml_dag_rendering_in_docs():
    dag_path = os.path.join(here, "fixtures/dag_md_docs.yml")
    td = dagfactory.DagFactory(dag_path)
    td.generate_dags(globals())
    generated_doc_md = globals()["example_dag2"].doc_md
    with open(dag_path, "r") as file:
        expected_doc_md = "## YML DAG\n```yaml\n" + file.read() + "\n```"
    assert generated_doc_md == expected_doc_md


<<<<<<< HEAD
def test_generate_dags_with_default_args_execution_timeout():
    config_dict = {
        "default": {"default_args": {"start_date": "2024-11-11", "execution_timeout": 1}},
        "basic_example_dag": {
            "schedule_interval": "0 3 * * *",
            "tasks": {
                "task_1": {"operator": "airflow.operators.bash.BashOperator", "bash_command": "sleep 5"},
            },
        },
    }
    td = dagfactory.DagFactory(config=config_dict)
    td.generate_dags(globals())
    tasks = globals()["basic_example_dag"].tasks
    assert tasks[0].execution_timeout == datetime.timedelta(seconds=1)
=======
def test_dag_level_start():
    data = """
    my_dag:
      schedule_interval: "0 3 * * *"
      start_date: 2024-11-11
      end_date: 2025-11-11
      tasks:
        task_1:
          operator: airflow.operators.bash.BashOperator
          bash_command: "echo 1"
    """

    # Write to temporary YAML file
    with tempfile.NamedTemporaryFile(mode="w", suffix=".yaml", delete=False) as tmp:
        tmp.write(data)
        temp_file = tmp.name

    # Use DagFactory to load and generate DAGs
    df = DagFactory(config_filepath=temp_file)
    df.generate_dags(globals=globals())
    dag = globals()["my_dag"]

    assert dag.start_date == DateTime(2024, 11, 11, 0, 0, 0, tzinfo=Timezone("UTC"))
    assert dag.end_date == DateTime(2025, 11, 11, 0, 0, 0, tzinfo=Timezone("UTC"))
>>>>>>> ed63625c
<|MERGE_RESOLUTION|>--- conflicted
+++ resolved
@@ -590,7 +590,6 @@
     assert generated_doc_md == expected_doc_md
 
 
-<<<<<<< HEAD
 def test_generate_dags_with_default_args_execution_timeout():
     config_dict = {
         "default": {"default_args": {"start_date": "2024-11-11", "execution_timeout": 1}},
@@ -605,7 +604,8 @@
     td.generate_dags(globals())
     tasks = globals()["basic_example_dag"].tasks
     assert tasks[0].execution_timeout == datetime.timedelta(seconds=1)
-=======
+
+
 def test_dag_level_start():
     data = """
     my_dag:
@@ -629,5 +629,4 @@
     dag = globals()["my_dag"]
 
     assert dag.start_date == DateTime(2024, 11, 11, 0, 0, 0, tzinfo=Timezone("UTC"))
-    assert dag.end_date == DateTime(2025, 11, 11, 0, 0, 0, tzinfo=Timezone("UTC"))
->>>>>>> ed63625c
+    assert dag.end_date == DateTime(2025, 11, 11, 0, 0, 0, tzinfo=Timezone("UTC"))