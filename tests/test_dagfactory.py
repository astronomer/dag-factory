import datetime
import logging
import os
from unittest.mock import patch

import pytest
from airflow import __version__ as AIRFLOW_VERSION
from airflow.models.variable import Variable
from packaging import version

here = os.path.dirname(__file__)

from dagfactory import dagfactory, load_yaml_dags

TEST_DAG_FACTORY = os.path.join(here, "fixtures/dag_factory.yml")
INVALID_YAML = os.path.join(here, "fixtures/invalid_yaml.yml")
INVALID_DAG_FACTORY = os.path.join(here, "fixtures/invalid_dag_factory.yml")
DAG_FACTORY_KUBERNETES_POD_OPERATOR = os.path.join(here, "fixtures/dag_factory_kubernetes_pod_operator.yml")
DAG_FACTORY_VARIABLES_AS_ARGUMENTS = os.path.join(here, "fixtures/dag_factory_variables_as_arguments.yml")

DOC_MD_FIXTURE_FILE = os.path.join(here, "fixtures/mydocfile.md")
DOC_MD_PYTHON_CALLABLE_FILE = os.path.join(here, "fixtures/doc_md_builder.py")

DAG_FACTORY_CONFIG = {
    "default": {
        "default_args": {
            "owner": "airflow",
            "start_date": "2020-01-01",
            "end_date": "2020-01-01",
        },
        "default_view": "graph",
        "schedule_interval": "@daily",
    },
    "example_dag": {
        "tasks": {
            "task_1": {
                "operator": "airflow.operators.bash_operator.BashOperator",
                "bash_command": "echo 1",
            },
        },
    },
}

DAG_FACTORY_CALLBACK_CONFIG = {
    "example_dag": {
        "doc_md": "##here is a doc md string",
        "default_args": {
            "owner": "custom_owner",
            "start_date": "2020-01-01",
            "on_failure_callback": f"{__name__}.print_context_callback",
            "on_success_callback": f"{__name__}.print_context_callback",
            "on_execute_callback": f"{__name__}.print_context_callback",
            "on_retry_callback": f"{__name__}.print_context_callback",
        },
        "description": "this is an example dag",
        "schedule_interval": "0 3 * * *",
        "tags": ["tag1", "tag2"],
        "on_failure_callback": f"{__name__}.print_context_callback",
        "on_success_callback": f"{__name__}.print_context_callback",
        "sla_miss_callback": f"{__name__}.print_context_callback",
        "tasks": {
            "task_1": {
                "operator": "airflow.operators.bash_operator.BashOperator",
                "bash_command": "echo 1",
                "execution_timeout_secs": 5,
                "on_failure_callback": f"{__name__}.print_context_callback",
                "on_success_callback": f"{__name__}.print_context_callback",
                "on_execute_callback": f"{__name__}.print_context_callback",
                "on_retry_callback": f"{__name__}.print_context_callback",
            },
            "task_2": {
                "operator": "airflow.operators.bash_operator.BashOperator",
                "bash_command": "echo 2",
                "dependencies": ["task_1"],
                "on_failure_callback": f"{__name__}.print_context_callback",
                "on_success_callback": f"{__name__}.print_context_callback",
                "on_execute_callback": f"{__name__}.print_context_callback",
                "on_retry_callback": f"{__name__}.print_context_callback",
            },
            "task_3": {
                "operator": "airflow.operators.bash_operator.BashOperator",
                "bash_command": "echo 3",
                "dependencies": ["task_1"],
                "on_failure_callback": f"{__name__}.print_context_callback",
                "on_success_callback": f"{__name__}.print_context_callback",
                "on_execute_callback": f"{__name__}.print_context_callback",
                "on_retry_callback": f"{__name__}.print_context_callback",
            },
        },
    }
}


def test_validate_config_filepath_valid():
    dagfactory.DagFactory._validate_config_filepath(TEST_DAG_FACTORY)


def test_validate_config_filepath_invalid():
    with pytest.raises(Exception):
        dagfactory.DagFactory._validate_config_filepath("config.yml")


def test_load_config_valid():
    expected = {
        "default": {
            "default_args": {
                "owner": "default_owner",
                "start_date": datetime.date(2018, 3, 1),
                "end_date": datetime.date(2018, 3, 5),
                "retries": 1,
                "retry_delay_sec": 300,
            },
            "concurrency": 1,
            "max_active_runs": 1,
            "dagrun_timeout_sec": 600,
            "default_view": "tree",
            "orientation": "LR",
            "schedule_interval": "0 1 * * *",
        },
        "example_dag": {
            "doc_md": "##here is a doc md string",
            "default_args": {"owner": "custom_owner", "start_date": "2 days"},
            "description": "this is an example dag",
            "schedule_interval": "0 3 * * *",
            "tasks": {
                "task_1": {
                    "operator": "airflow.operators.bash_operator.BashOperator",
                    "bash_command": "echo 1",
                },
                "task_2": {
                    "operator": "airflow.operators.bash_operator.BashOperator",
                    "bash_command": "echo 2",
                    "dependencies": ["task_1"],
                },
                "task_3": {
                    "operator": "airflow.operators.bash_operator.BashOperator",
                    "bash_command": "echo 3",
                    "dependencies": ["task_1"],
                },
            },
        },
        "example_dag2": {
            "doc_md_file_path": DOC_MD_FIXTURE_FILE,
            "schedule_interval": "None",
            "tasks": {
                "task_1": {
                    "operator": "airflow.operators.bash_operator.BashOperator",
                    "bash_command": "echo 1",
                },
                "task_2": {
                    "operator": "airflow.operators.bash_operator.BashOperator",
                    "bash_command": "echo 2",
                    "dependencies": ["task_1"],
                },
                "task_3": {
                    "operator": "airflow.operators.bash_operator.BashOperator",
                    "bash_command": "echo 3",
                    "dependencies": ["task_1"],
                },
            },
        },
        "example_dag3": {
            "doc_md_python_callable_name": "mydocmdbuilder",
            "doc_md_python_callable_file": DOC_MD_PYTHON_CALLABLE_FILE,
            "doc_md_python_arguments": {"arg1": "arg1", "arg2": "arg2"},
            "tasks": {
                "task_1": {
                    "operator": "airflow.operators.bash_operator.BashOperator",
                    "bash_command": "echo 1",
                },
            },
        },
        "example_dag4": {
            "vars": {"arg1": "hello", "arg2": "hello world"},
            "tasks": {
                "task_1": {
                    "operator": "airflow.operators.bash_operator.BashOperator",
                    "bash_command": "echo hello world",
                },
            },
        },
    }
    actual = dagfactory.DagFactory._load_config(TEST_DAG_FACTORY)
    actual["example_dag2"]["doc_md_file_path"] = DOC_MD_FIXTURE_FILE
    actual["example_dag3"]["doc_md_python_callable_file"] = DOC_MD_PYTHON_CALLABLE_FILE
    assert actual == expected


def test_load_config_invalid():
    with pytest.raises(Exception):
        dagfactory.DagFactory._load_config(INVALID_YAML)


def test_get_dag_configs():
    td = dagfactory.DagFactory(TEST_DAG_FACTORY)
    expected = {
        "example_dag": {
            "doc_md": "##here is a doc md string",
            "default_args": {"owner": "custom_owner", "start_date": "2 days"},
            "description": "this is an example dag",
            "schedule_interval": "0 3 * * *",
            "tasks": {
                "task_1": {
                    "operator": "airflow.operators.bash_operator.BashOperator",
                    "bash_command": "echo 1",
                },
                "task_2": {
                    "operator": "airflow.operators.bash_operator.BashOperator",
                    "bash_command": "echo 2",
                    "dependencies": ["task_1"],
                },
                "task_3": {
                    "operator": "airflow.operators.bash_operator.BashOperator",
                    "bash_command": "echo 3",
                    "dependencies": ["task_1"],
                },
            },
        },
        "example_dag2": {
            "doc_md_file_path": DOC_MD_FIXTURE_FILE,
            "schedule_interval": "None",
            "tasks": {
                "task_1": {
                    "operator": "airflow.operators.bash_operator.BashOperator",
                    "bash_command": "echo 1",
                },
                "task_2": {
                    "operator": "airflow.operators.bash_operator.BashOperator",
                    "bash_command": "echo 2",
                    "dependencies": ["task_1"],
                },
                "task_3": {
                    "operator": "airflow.operators.bash_operator.BashOperator",
                    "bash_command": "echo 3",
                    "dependencies": ["task_1"],
                },
            },
        },
        "example_dag3": {
            "doc_md_python_callable_name": "mydocmdbuilder",
            "doc_md_python_callable_file": DOC_MD_PYTHON_CALLABLE_FILE,
            "doc_md_python_arguments": {"arg1": "arg1", "arg2": "arg2"},
            "tasks": {
                "task_1": {
                    "operator": "airflow.operators.bash_operator.BashOperator",
                    "bash_command": "echo 1",
                },
            },
        },
        "example_dag4": {
            "vars": {"arg1": "hello", "arg2": "hello world"},
            "tasks": {
                "task_1": {
                    "operator": "airflow.operators.bash_operator.BashOperator",
                    "bash_command": "echo hello world",
                },
            },
        },
    }
    actual = td.get_dag_configs()
    actual["example_dag2"]["doc_md_file_path"] = DOC_MD_FIXTURE_FILE
    actual["example_dag3"]["doc_md_python_callable_file"] = DOC_MD_PYTHON_CALLABLE_FILE
    assert actual == expected


def test_get_default_config():
    td = dagfactory.DagFactory(TEST_DAG_FACTORY)
    expected = {
        "default_args": {
            "owner": "default_owner",
            "start_date": datetime.date(2018, 3, 1),
            "end_date": datetime.date(2018, 3, 5),
            "retries": 1,
            "retry_delay_sec": 300,
        },
        "concurrency": 1,
        "max_active_runs": 1,
        "dagrun_timeout_sec": 600,
        "default_view": "tree",
        "orientation": "LR",
        "schedule_interval": "0 1 * * *",
    }
    actual = td.get_default_config()
    assert actual == expected


def test_generate_dags_valid():
    td = dagfactory.DagFactory(TEST_DAG_FACTORY)
    td.generate_dags(globals())
    assert "example_dag" in globals()
    assert "example_dag2" in globals()
    assert "fake_example_dag" not in globals()


def test_generate_dags_with_removal_valid():
    td = dagfactory.DagFactory(TEST_DAG_FACTORY)
    td.generate_dags(globals())
    assert "example_dag" in globals()
    assert "example_dag2" in globals()
    assert "fake_example_dag" not in globals()

    del td.config["example_dag"]
    del td.config["example_dag2"]
    td.clean_dags(globals())
    assert "example_dag" not in globals()
    assert "example_dag2" not in globals()
    assert "fake_example_dag" not in globals()


def test_generate_dags_invalid():
    td = dagfactory.DagFactory(INVALID_DAG_FACTORY)
    with pytest.raises(Exception):
        td.generate_dags(globals())


def test_kubernetes_pod_operator_dag():
    td = dagfactory.DagFactory(DAG_FACTORY_KUBERNETES_POD_OPERATOR)
    td.generate_dags(globals())
    assert "example_dag" in globals()


def test_variables_as_arguments_dag():
    override_command = "value_from_variable"
    if version.parse(AIRFLOW_VERSION) >= version.parse("1.10.10"):
        os.environ["AIRFLOW_VAR_VAR1"] = override_command
    else:
        Variable.set("var1", override_command)
    td = dagfactory.DagFactory(DAG_FACTORY_VARIABLES_AS_ARGUMENTS)
    td.generate_dags(globals())
    tasks = globals()["example_dag"].tasks
    for task in tasks:
        if task.task_id == "task_3":
            assert task.bash_command == override_command


def test_doc_md_file_path():
    td = dagfactory.DagFactory(TEST_DAG_FACTORY)
    td.generate_dags(globals())
    generated_doc_md = globals()["example_dag2"].doc_md
    with open(DOC_MD_FIXTURE_FILE, "r") as file:
        expected_doc_md = file.read()
    assert generated_doc_md == expected_doc_md


def test_doc_md_callable():
    td = dagfactory.DagFactory(TEST_DAG_FACTORY)
    td.generate_dags(globals())
    expected_doc_md = globals()["example_dag3"].doc_md
    assert str(td.get_dag_configs()["example_dag3"]["doc_md_python_arguments"]) == expected_doc_md


def test_schedule_interval():
    td = dagfactory.DagFactory(TEST_DAG_FACTORY)
    td.generate_dags(globals())
    schedule_interval = globals()["example_dag2"].schedule_interval
    assert schedule_interval is None


def test_dagfactory_dict():
    td = dagfactory.DagFactory(config=DAG_FACTORY_CONFIG)
    expected_default = {
        "default_args": {
            "owner": "airflow",
            "start_date": "2020-01-01",
            "end_date": "2020-01-01",
        },
        "default_view": "graph",
        "schedule_interval": "@daily",
    }
    expected_dag = {
        "example_dag": {
            "tasks": {
                "task_1": {
                    "operator": "airflow.operators.bash_operator.BashOperator",
                    "bash_command": "echo 1",
                },
            },
        },
    }
    actual_dag = td.get_dag_configs()
    actual_default = td.get_default_config()
    assert actual_dag == expected_dag
    assert actual_default == expected_default


def test_dagfactory_dict_and_yaml():
    error_message = "Either `config_filepath` or `config` should be provided"
    with pytest.raises(AssertionError, match=error_message):
        dagfactory.DagFactory(config_filepath=TEST_DAG_FACTORY, config=DAG_FACTORY_CONFIG)


def test_get_dag_configs_dict():
    td = dagfactory.DagFactory(config_filepath=TEST_DAG_FACTORY)
    assert not set(dagfactory.SYSTEM_PARAMS).issubset(set(td.get_dag_configs()))


def print_context_callback(context, **kwargs):
    print(context)


def test_generate_dags_with_removal_valid_and_callback():
    td = dagfactory.DagFactory(config=DAG_FACTORY_CALLBACK_CONFIG)
    td.clean_dags(globals())
    td.generate_dags(globals())


def test_set_callback_after_loading_config():
    td = dagfactory.DagFactory(config=DAG_FACTORY_CONFIG)
    td.config["default"]["default_args"]["on_success_callback"] = dagfactory.DagFactory(
        config=DAG_FACTORY_CONFIG
    ).build_dags
    td.generate_dags(globals())


def test_load_invalid_yaml_logs_error(caplog):
    caplog.set_level(logging.ERROR)
    load_yaml_dags(
        globals_dict=globals(),
        dags_folder="tests/fixtures",
        suffix=["invalid_yaml.yml"],
    )
    assert caplog.messages == ["Failed to load dag from tests/fixtures/invalid_yaml.yml"]


@patch("dagfactory.telemetry.emit_usage_metrics_if_enabled")
def test_load_yaml_dags_succeed(mock_emit_usage_metrics_if_enabled):
    load_yaml_dags(
        globals_dict=globals(),
        dags_folder="tests/fixtures",
        suffix=["dag_factory_variables_as_arguments.yml"],
    )
<<<<<<< HEAD

    # test load with none suffix
    load_yaml_dags(
        globals_dict=globals(),
        dags_folder="tests/fixtures",
    )
=======
    # Confirm the representative telemetry for all the DAGs defined in the desired YAML is being sent
    args = mock_emit_usage_metrics_if_enabled.call_args.args
    assert args[0] == "load_yaml_dags"
    assert args[1] == {"dags_count": 2, "tasks_count": 4, "taskgroups_count": 0}
>>>>>>> b6771113
<|MERGE_RESOLUTION|>--- conflicted
+++ resolved
@@ -429,16 +429,15 @@
         dags_folder="tests/fixtures",
         suffix=["dag_factory_variables_as_arguments.yml"],
     )
-<<<<<<< HEAD
-
+
+    # Confirm the representative telemetry for all the DAGs defined in the desired YAML is being sent
+    args = mock_emit_usage_metrics_if_enabled.call_args.args
+    assert args[0] == "load_yaml_dags"
+    assert args[1] == {"dags_count": 2, "tasks_count": 4, "taskgroups_count": 0}
+    
     # test load with none suffix
     load_yaml_dags(
         globals_dict=globals(),
         dags_folder="tests/fixtures",
     )
-=======
-    # Confirm the representative telemetry for all the DAGs defined in the desired YAML is being sent
-    args = mock_emit_usage_metrics_if_enabled.call_args.args
-    assert args[0] == "load_yaml_dags"
-    assert args[1] == {"dags_count": 2, "tasks_count": 4, "taskgroups_count": 0}
->>>>>>> b6771113
+    